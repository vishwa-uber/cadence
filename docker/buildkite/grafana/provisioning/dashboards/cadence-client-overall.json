--- conflicted
+++ resolved
@@ -35,597 +35,556 @@
         "x": 0,
         "y": 0
       },
-      "id": 46,
-      "panels": [
-        {
-          "datasource": {
-            "type": "prometheus",
-            "uid": "PBFA97CFB590B2093"
-          },
-          "fieldConfig": {
-            "defaults": {
-              "color": {
-                "mode": "palette-classic"
-              },
-              "custom": {
-                "axisBorderShow": false,
-                "axisCenteredZero": false,
-                "axisColorMode": "text",
-                "axisLabel": "",
-                "axisPlacement": "auto",
-                "barAlignment": 0,
-                "barWidthFactor": 0.6,
-                "drawStyle": "line",
-                "fillOpacity": 10,
-                "gradientMode": "none",
-                "hideFrom": {
-                  "legend": false,
-                  "tooltip": false,
-                  "viz": false
-                },
-                "insertNulls": false,
-                "lineInterpolation": "linear",
-                "lineWidth": 1,
-                "pointSize": 5,
-                "scaleDistribution": {
-                  "type": "linear"
-                },
-                "showPoints": "never",
-                "spanNulls": false,
-                "stacking": {
-                  "group": "A",
-                  "mode": "none"
-                },
-                "thresholdsStyle": {
-                  "mode": "off"
-                }
-              },
-              "links": [],
-              "mappings": [],
-              "thresholds": {
-                "mode": "absolute",
-                "steps": [
-                  {
-                    "color": "green"
-                  },
-                  {
-                    "color": "red",
-                    "value": 80
-                  }
-                ]
-              },
-              "unit": "short"
-            },
-            "overrides": []
-          },
-          "gridPos": {
-            "h": 8,
-            "w": 12,
-            "x": 0,
-            "y": 1
-          },
-          "id": 6,
-          "options": {
-            "alertThreshold": true,
-            "legend": {
-              "calcs": [],
-              "displayMode": "list",
-              "placement": "bottom",
-              "showLegend": true
-            },
-            "tooltip": {
-              "hideZeros": false,
-              "mode": "multi",
-              "sort": "none"
-            }
-          },
-          "pluginVersion": "11.6.0",
-          "targets": [
-            {
-              "datasource": {
-                "type": "prometheus",
-                "uid": "PBFA97CFB590B2093"
-              },
-              "disableTextWrap": false,
-              "editorMode": "builder",
-              "expr": "rate(cadence_errors{cadence_service=\"cadence_frontend\", domain=\"$domain\"}[$__rate_interval])",
-              "fullMetaSearch": false,
-              "includeNullMetadata": false,
-              "interval": "",
-              "legendFormat": "\"Errors\"",
-              "range": true,
-              "refId": "A",
-              "useBackend": false
-            },
-            {
-              "datasource": {
-                "type": "prometheus",
-                "uid": "PBFA97CFB590B2093"
-              },
-              "expr": "sum(cadence_requests{cadence_service=\"cadence_frontend\", namespace=\"$namespace\"})",
-              "interval": "",
-              "legendFormat": "\"Requests\"",
-              "refId": "B"
-            },
-            {
-              "datasource": {
-                "type": "prometheus",
-                "uid": "PBFA97CFB590B2093"
-              },
-              "expr": "1-(sum(cadence_errors{cadence_service=\"cadence_frontend\", namespace=\"$namespace\"}))/(sum(cadence_requests{cadence_service=\"cadence_frontend\", namespace=\"$namespace\"}))*100",
-              "interval": "",
-              "legendFormat": "\"Server availability\"",
-              "refId": "C"
-            }
-          ],
-          "title": "Service Availability(server metrics)",
-          "type": "timeseries"
-        },
-        {
-          "datasource": {
-            "type": "prometheus",
-            "uid": "PBFA97CFB590B2093"
-          },
-          "description": "TODO: how to add rate()? https://stackoverflow.com/questions/66286901/how-to-apply-rate-to-expression-with-name",
-          "fieldConfig": {
-            "defaults": {
-              "color": {
-                "mode": "palette-classic"
-              },
-              "custom": {
-                "axisBorderShow": false,
-                "axisCenteredZero": false,
-                "axisColorMode": "text",
-                "axisLabel": "",
-                "axisPlacement": "auto",
-                "barAlignment": 0,
-                "barWidthFactor": 0.6,
-                "drawStyle": "line",
-                "fillOpacity": 10,
-                "gradientMode": "none",
-                "hideFrom": {
-                  "legend": false,
-                  "tooltip": false,
-                  "viz": false
-                },
-                "insertNulls": false,
-                "lineInterpolation": "linear",
-                "lineWidth": 1,
-                "pointSize": 5,
-                "scaleDistribution": {
-                  "type": "linear"
-                },
-                "showPoints": "never",
-                "spanNulls": false,
-                "stacking": {
-                  "group": "A",
-                  "mode": "none"
-                },
-                "thresholdsStyle": {
-                  "mode": "off"
-                }
-              },
-              "links": [],
-              "mappings": [],
-              "thresholds": {
-                "mode": "absolute",
-                "steps": [
-                  {
-                    "color": "green"
-                  },
-                  {
-                    "color": "red",
-                    "value": 80
-                  }
-                ]
-              },
-              "unit": "short"
-            },
-            "overrides": []
-          },
-          "gridPos": {
-            "h": 8,
-            "w": 12,
-            "x": 12,
-            "y": 1
-          },
-          "id": 8,
-          "options": {
-            "alertThreshold": true,
-            "legend": {
-              "calcs": [
-                "mean",
-                "lastNotNull",
-                "max",
-                "min",
-                "sum"
-              ],
-              "displayMode": "list",
-              "placement": "bottom",
-              "showLegend": true
-            },
-            "tooltip": {
-              "hideZeros": false,
-              "mode": "multi",
-              "sort": "none"
-            }
-          },
-          "pluginVersion": "11.6.0",
-          "targets": [
-            {
-              "datasource": {
-                "type": "prometheus",
-                "uid": "PBFA97CFB590B2093"
-              },
-              "disableTextWrap": false,
-              "editorMode": "builder",
-              "expr": "rate(cadence_requests{operation=\"PollForActivityTask\"}[$__rate_interval])",
-              "format": "time_series",
-              "fullMetaSearch": false,
-              "hide": false,
-              "includeNullMetadata": false,
-              "interval": "",
-              "legendFormat": "Activities Started per Second:",
-              "range": true,
-              "refId": "A",
-              "useBackend": false
-            }
-          ],
-          "title": "Activities Started Per Second",
-          "type": "timeseries"
-        },
-        {
-          "datasource": {
-            "type": "prometheus",
-            "uid": "PBFA97CFB590B2093"
-          },
-          "fieldConfig": {
-            "defaults": {
-              "color": {
-                "mode": "palette-classic"
-              },
-              "custom": {
-                "axisBorderShow": false,
-                "axisCenteredZero": false,
-                "axisColorMode": "text",
-                "axisLabel": "",
-                "axisPlacement": "auto",
-                "barAlignment": 0,
-                "barWidthFactor": 0.6,
-                "drawStyle": "line",
-                "fillOpacity": 10,
-                "gradientMode": "none",
-                "hideFrom": {
-                  "legend": false,
-                  "tooltip": false,
-                  "viz": false
-                },
-                "insertNulls": false,
-                "lineInterpolation": "linear",
-                "lineWidth": 1,
-                "pointSize": 5,
-                "scaleDistribution": {
-                  "type": "linear"
-                },
-                "showPoints": "never",
-                "spanNulls": false,
-                "stacking": {
-                  "group": "A",
-                  "mode": "none"
-                },
-                "thresholdsStyle": {
-                  "mode": "off"
-                }
-              },
-              "links": [],
-              "mappings": [],
-              "thresholds": {
-                "mode": "absolute",
-                "steps": [
-                  {
-                    "color": "green"
-                  },
-                  {
-                    "color": "red",
-                    "value": 80
-                  }
-                ]
-              },
-              "unit": "short"
-            },
-            "overrides": []
-          },
-          "gridPos": {
-            "h": 8,
-            "w": 12,
-            "x": 0,
-            "y": 9
-          },
-          "id": 5,
-          "options": {
-            "alertThreshold": true,
-            "legend": {
-              "calcs": [
-                "mean",
-                "lastNotNull",
-                "max",
-                "min",
-                "sum"
-              ],
-              "displayMode": "list",
-              "placement": "bottom",
-              "showLegend": true
-            },
-            "tooltip": {
-              "hideZeros": false,
-              "mode": "multi",
-              "sort": "none"
-            }
-          },
-          "pluginVersion": "11.6.0",
-          "targets": [
-            {
-              "datasource": {
-                "type": "prometheus",
-                "uid": "PBFA97CFB590B2093"
-              },
-              "disableTextWrap": false,
-              "editorMode": "builder",
-              "expr": "rate(cadence_requests{operation=\"StartWorkflowExecution\", domain=\"$domain\"}[$__rate_interval])",
-              "fullMetaSearch": false,
-              "hide": false,
-              "includeNullMetadata": false,
-              "interval": "",
-              "legendFormat": "StartWorkflowExecution",
-              "range": true,
-              "refId": "A",
-              "useBackend": false
-            },
-            {
-              "datasource": {
-                "type": "prometheus",
-                "uid": "PBFA97CFB590B2093"
-              },
-              "expr": "sum(rate(cadence_requests{cadence_service=\"cadence_frontend\",namespace=\"$namespace\",operation=\"SignalWithStartWorkflowExecution\"}[1m]))",
-              "hide": false,
-              "interval": "",
-              "legendFormat": "SignalWithStartWorkflowExecution:",
-              "refId": "B"
-            }
-          ],
-          "title": "StartWorkflow Per Second",
-          "type": "timeseries"
-        },
-        {
-          "datasource": {
-            "type": "prometheus",
-            "uid": "PBFA97CFB590B2093"
-          },
-          "fieldConfig": {
-            "defaults": {
-              "color": {
-                "mode": "palette-classic"
-              },
-              "custom": {
-                "axisBorderShow": false,
-                "axisCenteredZero": false,
-                "axisColorMode": "text",
-                "axisLabel": "",
-                "axisPlacement": "auto",
-                "barAlignment": 0,
-                "barWidthFactor": 0.6,
-                "drawStyle": "line",
-                "fillOpacity": 10,
-                "gradientMode": "none",
-                "hideFrom": {
-                  "legend": false,
-                  "tooltip": false,
-                  "viz": false
-                },
-                "insertNulls": false,
-                "lineInterpolation": "linear",
-                "lineWidth": 1,
-                "pointSize": 5,
-                "scaleDistribution": {
-                  "type": "linear"
-                },
-                "showPoints": "never",
-                "spanNulls": false,
-                "stacking": {
-                  "group": "A",
-                  "mode": "none"
-                },
-                "thresholdsStyle": {
-                  "mode": "off"
-                }
-              },
-              "links": [],
-              "mappings": [],
-              "thresholds": {
-                "mode": "absolute",
-                "steps": [
-                  {
-                    "color": "green"
-                  },
-                  {
-                    "color": "red",
-                    "value": 80
-                  }
-                ]
-              },
-              "unit": "short"
-            },
-            "overrides": []
-          },
-          "gridPos": {
-            "h": 8,
-            "w": 12,
-            "x": 12,
-            "y": 9
-          },
-          "id": 7,
-          "options": {
-            "alertThreshold": true,
-            "legend": {
-              "calcs": [
-                "mean",
-                "lastNotNull",
-                "max",
-                "min",
-                "sum"
-              ],
-              "displayMode": "list",
-              "placement": "bottom",
-              "showLegend": true
-            },
-            "tooltip": {
-              "hideZeros": false,
-              "mode": "multi",
-              "sort": "none"
-            }
-          },
-          "pluginVersion": "11.6.0",
-          "targets": [
-            {
-              "datasource": {
-                "type": "prometheus",
-                "uid": "PBFA97CFB590B2093"
-              },
-              "disableTextWrap": false,
-              "editorMode": "code",
-              "expr": "sum by(operation) (rate(cadence_requests{operation=\"PollForDecisionTask\"}[$__rate_interval]))",
-              "fullMetaSearch": false,
-              "includeNullMetadata": false,
-              "interval": "",
-              "legendFormat": "",
-              "range": true,
-              "refId": "A",
-              "useBackend": false
-            }
-          ],
-          "title": "Decisions Started Per Second",
-          "type": "timeseries"
-        },
-        {
-          "datasource": {
-            "type": "prometheus",
-            "uid": "PBFA97CFB590B2093"
-          },
-          "fieldConfig": {
-            "defaults": {
-              "color": {
-                "mode": "palette-classic"
-              },
-              "custom": {
-                "axisBorderShow": false,
-                "axisCenteredZero": false,
-                "axisColorMode": "text",
-                "axisLabel": "",
-                "axisPlacement": "auto",
-                "barAlignment": 0,
-                "barWidthFactor": 0.6,
-                "drawStyle": "line",
-                "fillOpacity": 10,
-                "gradientMode": "none",
-                "hideFrom": {
-                  "legend": false,
-                  "tooltip": false,
-                  "viz": false
-                },
-                "insertNulls": false,
-                "lineInterpolation": "linear",
-                "lineWidth": 1,
-                "pointSize": 5,
-                "scaleDistribution": {
-                  "type": "linear"
-                },
-                "showPoints": "never",
-                "spanNulls": false,
-                "stacking": {
-                  "group": "A",
-                  "mode": "none"
-                },
-                "thresholdsStyle": {
-                  "mode": "off"
-                }
-              },
-              "links": [],
-              "mappings": [],
-              "thresholds": {
-                "mode": "absolute",
-                "steps": [
-                  {
-                    "color": "green"
-                  },
-                  {
-                    "color": "red",
-                    "value": 80
-                  }
-                ]
-              },
-              "unit": "short"
-            },
-            "overrides": []
-          },
-          "gridPos": {
-            "h": 8,
-            "w": 12,
-            "x": 0,
-            "y": 17
-          },
-          "id": 9,
-          "options": {
-            "alertThreshold": true,
-            "legend": {
-              "calcs": [
-                "mean",
-                "lastNotNull",
-                "max",
-                "min",
-                "sum"
-              ],
-              "displayMode": "list",
-              "placement": "bottom",
-              "showLegend": true
-            },
-            "tooltip": {
-              "hideZeros": false,
-              "mode": "multi",
-              "sort": "none"
-            }
-          },
-          "pluginVersion": "11.6.0",
-          "targets": [
-            {
-              "datasource": {
-                "type": "prometheus",
-                "uid": "PBFA97CFB590B2093"
-              },
-              "expr": "sum(workflow_success{cadence_service=\"cadence_history\",namespace=\"$namespace\",workflowType=\"workflow_sanity\"}) by (workflowType)",
-              "interval": "",
-              "legendFormat": "{{workflowType}}",
-              "refId": "A"
-            }
-          ],
-          "title": "Periodical Test Suite Success(aka Canary)",
-          "type": "timeseries"
-        }
-      ],
-      "title": "Overall",
+      "id": 10,
+      "panels": [],
+      "title": "Overview",
       "type": "row"
     },
     {
-      "collapsed": false,
+      "datasource": {
+        "type": "prometheus",
+        "uid": "PBFA97CFB590B2093"
+      },
+      "fieldConfig": {
+        "defaults": {
+          "color": {
+            "mode": "palette-classic"
+          },
+          "custom": {
+            "axisBorderShow": false,
+            "axisCenteredZero": false,
+            "axisColorMode": "text",
+            "axisLabel": "",
+            "axisPlacement": "auto",
+            "barAlignment": 0,
+            "barWidthFactor": 0.6,
+            "drawStyle": "line",
+            "fillOpacity": 0,
+            "gradientMode": "none",
+            "hideFrom": {
+              "legend": false,
+              "tooltip": false,
+              "viz": false
+            },
+            "insertNulls": false,
+            "lineInterpolation": "linear",
+            "lineWidth": 1,
+            "pointSize": 5,
+            "scaleDistribution": {
+              "type": "linear"
+            },
+            "showPoints": "auto",
+            "spanNulls": false,
+            "stacking": {
+              "group": "A",
+              "mode": "none"
+            },
+            "thresholdsStyle": {
+              "mode": "off"
+            }
+          },
+          "mappings": [],
+          "thresholds": {
+            "mode": "absolute",
+            "steps": [
+              {
+                "color": "green"
+              },
+              {
+                "color": "red",
+                "value": 80
+              }
+            ]
+          }
+        },
+        "overrides": []
+      },
       "gridPos": {
-        "h": 1,
-        "w": 24,
+        "h": 8,
+        "w": 12,
         "x": 0,
         "y": 1
       },
-      "id": 44,
-      "panels": [],
-      "title": "Frontend",
-      "type": "row"
+      "id": 11,
+      "options": {
+        "legend": {
+          "calcs": [],
+          "displayMode": "list",
+          "placement": "bottom",
+          "showLegend": true
+        },
+        "tooltip": {
+          "hideZeros": false,
+          "mode": "single",
+          "sort": "none"
+        }
+      },
+      "pluginVersion": "11.6.0",
+      "targets": [
+        {
+          "datasource": {
+            "type": "prometheus",
+            "uid": "PBFA97CFB590B2093"
+          },
+          "disableTextWrap": false,
+          "editorMode": "builder",
+          "expr": "sum by(operation) (rate(cadence_client_requests[$__rate_interval]))",
+          "fullMetaSearch": false,
+          "hide": false,
+          "includeNullMetadata": false,
+          "instant": false,
+          "legendFormat": "__auto",
+          "range": true,
+          "refId": "A",
+          "useBackend": false
+        }
+      ],
+      "title": "Requests per operation",
+      "type": "timeseries"
+    },
+    {
+      "datasource": {
+        "type": "prometheus",
+        "uid": "PBFA97CFB590B2093"
+      },
+      "fieldConfig": {
+        "defaults": {
+          "color": {
+            "mode": "palette-classic"
+          },
+          "custom": {
+            "axisBorderShow": false,
+            "axisCenteredZero": false,
+            "axisColorMode": "text",
+            "axisLabel": "",
+            "axisPlacement": "auto",
+            "barAlignment": 0,
+            "barWidthFactor": 0.6,
+            "drawStyle": "line",
+            "fillOpacity": 0,
+            "gradientMode": "none",
+            "hideFrom": {
+              "legend": false,
+              "tooltip": false,
+              "viz": false
+            },
+            "insertNulls": false,
+            "lineInterpolation": "linear",
+            "lineWidth": 1,
+            "pointSize": 5,
+            "scaleDistribution": {
+              "type": "linear"
+            },
+            "showPoints": "auto",
+            "spanNulls": false,
+            "stacking": {
+              "group": "A",
+              "mode": "none"
+            },
+            "thresholdsStyle": {
+              "mode": "off"
+            }
+          },
+          "mappings": [],
+          "thresholds": {
+            "mode": "absolute",
+            "steps": [
+              {
+                "color": "green"
+              },
+              {
+                "color": "red",
+                "value": 80
+              }
+            ]
+          }
+        },
+        "overrides": []
+      },
+      "gridPos": {
+        "h": 8,
+        "w": 12,
+        "x": 12,
+        "y": 1
+      },
+      "id": 9,
+      "options": {
+        "legend": {
+          "calcs": [],
+          "displayMode": "list",
+          "placement": "bottom",
+          "showLegend": true
+        },
+        "tooltip": {
+          "hideZeros": false,
+          "mode": "single",
+          "sort": "none"
+        }
+      },
+      "pluginVersion": "11.6.0",
+      "targets": [
+        {
+          "disableTextWrap": false,
+          "editorMode": "builder",
+          "expr": "max by(active_cluster) (active_cluster{cadence_service=\"cadence_history\", operation=\"DomainCache\"})",
+          "fullMetaSearch": false,
+          "includeNullMetadata": true,
+          "legendFormat": "__auto",
+          "range": true,
+          "refId": "A",
+          "useBackend": false
+        }
+      ],
+      "title": "Active Deploymets",
+      "type": "timeseries"
+    },
+    {
+      "datasource": {
+        "type": "prometheus",
+        "uid": "PBFA97CFB590B2093"
+      },
+      "fieldConfig": {
+        "defaults": {
+          "color": {
+            "mode": "palette-classic"
+          },
+          "custom": {
+            "axisBorderShow": false,
+            "axisCenteredZero": false,
+            "axisColorMode": "text",
+            "axisLabel": "",
+            "axisPlacement": "auto",
+            "barAlignment": 0,
+            "barWidthFactor": 0.6,
+            "drawStyle": "line",
+            "fillOpacity": 0,
+            "gradientMode": "none",
+            "hideFrom": {
+              "legend": false,
+              "tooltip": false,
+              "viz": false
+            },
+            "insertNulls": false,
+            "lineInterpolation": "linear",
+            "lineWidth": 1,
+            "pointSize": 5,
+            "scaleDistribution": {
+              "type": "linear"
+            },
+            "showPoints": "auto",
+            "spanNulls": false,
+            "stacking": {
+              "group": "A",
+              "mode": "none"
+            },
+            "thresholdsStyle": {
+              "mode": "off"
+            }
+          },
+          "mappings": [],
+          "thresholds": {
+            "mode": "absolute",
+            "steps": [
+              {
+                "color": "green"
+              },
+              {
+                "color": "red",
+                "value": 80
+              }
+            ]
+          }
+        },
+        "overrides": []
+      },
+      "gridPos": {
+        "h": 8,
+        "w": 12,
+        "x": 0,
+        "y": 9
+      },
+      "id": 14,
+      "options": {
+        "legend": {
+          "calcs": [],
+          "displayMode": "list",
+          "placement": "bottom",
+          "showLegend": true
+        },
+        "tooltip": {
+          "hideZeros": false,
+          "mode": "single",
+          "sort": "none"
+        }
+      },
+      "pluginVersion": "11.6.0",
+      "targets": [
+        {
+          "datasource": {
+            "type": "prometheus",
+            "uid": "PBFA97CFB590B2093"
+          },
+          "disableTextWrap": false,
+          "editorMode": "builder",
+          "expr": "avg by(operation) (rate(cadence_client_errors{domain!~\"$domain\"}[$__rate_interval]))",
+          "fullMetaSearch": false,
+          "hide": false,
+          "includeNullMetadata": false,
+          "instant": false,
+          "legendFormat": "__auto",
+          "range": true,
+          "refId": "A",
+          "useBackend": false
+        }
+      ],
+      "title": "Errors per operation",
+      "type": "timeseries"
+    },
+    {
+      "datasource": {
+        "type": "prometheus",
+        "uid": "PBFA97CFB590B2093"
+      },
+      "fieldConfig": {
+        "defaults": {
+          "color": {
+            "mode": "palette-classic"
+          },
+          "custom": {
+            "axisBorderShow": false,
+            "axisCenteredZero": false,
+            "axisColorMode": "text",
+            "axisLabel": "",
+            "axisPlacement": "auto",
+            "barAlignment": 0,
+            "barWidthFactor": 0.6,
+            "drawStyle": "line",
+            "fillOpacity": 0,
+            "gradientMode": "none",
+            "hideFrom": {
+              "legend": false,
+              "tooltip": false,
+              "viz": false
+            },
+            "insertNulls": false,
+            "lineInterpolation": "linear",
+            "lineWidth": 1,
+            "pointSize": 5,
+            "scaleDistribution": {
+              "type": "linear"
+            },
+            "showPoints": "auto",
+            "spanNulls": false,
+            "stacking": {
+              "group": "A",
+              "mode": "none"
+            },
+            "thresholdsStyle": {
+              "mode": "off"
+            }
+          },
+          "mappings": [],
+          "thresholds": {
+            "mode": "absolute",
+            "steps": [
+              {
+                "color": "green"
+              },
+              {
+                "color": "red",
+                "value": 80
+              }
+            ]
+          }
+        },
+        "overrides": [
+          {
+            "__systemRef": "hideSeriesFrom",
+            "matcher": {
+              "id": "byNames",
+              "options": {
+                "mode": "exclude",
+                "names": [
+                  "HistoryClientRespondDecisionTaskCompleted"
+                ],
+                "prefix": "All except:",
+                "readOnly": true
+              }
+            },
+            "properties": [
+              {
+                "id": "custom.hideFrom",
+                "value": {
+                  "legend": false,
+                  "tooltip": false,
+                  "viz": true
+                }
+              }
+            ]
+          }
+        ]
+      },
+      "gridPos": {
+        "h": 8,
+        "w": 12,
+        "x": 12,
+        "y": 9
+      },
+      "id": 16,
+      "options": {
+        "legend": {
+          "calcs": [],
+          "displayMode": "list",
+          "placement": "bottom",
+          "showLegend": true
+        },
+        "tooltip": {
+          "hideZeros": false,
+          "mode": "single",
+          "sort": "none"
+        }
+      },
+      "pluginVersion": "11.6.0",
+      "targets": [
+        {
+          "datasource": {
+            "type": "prometheus",
+            "uid": "PBFA97CFB590B2093"
+          },
+          "disableTextWrap": false,
+          "editorMode": "builder",
+          "expr": "histogram_quantile(0.95, sum by(le, operation) (rate(cadence_client_latency_bucket[$__rate_interval])))",
+          "fullMetaSearch": false,
+          "hide": false,
+          "includeNullMetadata": false,
+          "instant": false,
+          "legendFormat": "__auto",
+          "range": true,
+          "refId": "A",
+          "useBackend": false
+        }
+      ],
+      "title": " Latency Per Operation",
+      "type": "timeseries"
+    },
+    {
+      "datasource": {
+        "type": "prometheus",
+        "uid": "PBFA97CFB590B2093"
+      },
+      "fieldConfig": {
+        "defaults": {
+          "color": {
+            "mode": "palette-classic"
+          },
+          "custom": {
+            "axisBorderShow": false,
+            "axisCenteredZero": false,
+            "axisColorMode": "text",
+            "axisLabel": "",
+            "axisPlacement": "auto",
+            "barAlignment": 0,
+            "barWidthFactor": 0.6,
+            "drawStyle": "line",
+            "fillOpacity": 0,
+            "gradientMode": "none",
+            "hideFrom": {
+              "legend": false,
+              "tooltip": false,
+              "viz": false
+            },
+            "insertNulls": false,
+            "lineInterpolation": "linear",
+            "lineWidth": 1,
+            "pointSize": 5,
+            "scaleDistribution": {
+              "type": "linear"
+            },
+            "showPoints": "auto",
+            "spanNulls": false,
+            "stacking": {
+              "group": "A",
+              "mode": "none"
+            },
+            "thresholdsStyle": {
+              "mode": "off"
+            }
+          },
+          "mappings": [],
+          "thresholds": {
+            "mode": "absolute",
+            "steps": [
+              {
+                "color": "green"
+              },
+              {
+                "color": "red",
+                "value": 80
+              }
+            ]
+          }
+        },
+        "overrides": []
+      },
+      "gridPos": {
+        "h": 8,
+        "w": 12,
+        "x": 0,
+        "y": 17
+      },
+      "id": 17,
+      "options": {
+        "legend": {
+          "calcs": [],
+          "displayMode": "list",
+          "placement": "bottom",
+          "showLegend": true
+        },
+        "tooltip": {
+          "hideZeros": false,
+          "mode": "single",
+          "sort": "none"
+        }
+      },
+      "pluginVersion": "11.6.0",
+      "targets": [
+        {
+          "datasource": {
+            "type": "prometheus",
+            "uid": "PBFA97CFB590B2093"
+          },
+          "disableTextWrap": false,
+          "editorMode": "builder",
+          "expr": "sum by(TaskList) (rate(cadence_activity_poll_total{domain=~\"$domain\"}[$__rate_interval]))",
+          "fullMetaSearch": false,
+          "hide": false,
+          "includeNullMetadata": false,
+          "instant": false,
+          "legendFormat": "__auto",
+          "range": true,
+          "refId": "A",
+          "useBackend": false
+        },
+        {
+          "datasource": {
+            "type": "prometheus",
+            "uid": "PBFA97CFB590B2093"
+          },
+          "disableTextWrap": false,
+          "editorMode": "code",
+          "expr": "sum by(TaskList) (rate(cadence_activity_poll_transient_failed[$__rate_interval]))",
+          "fullMetaSearch": false,
+          "hide": false,
+          "includeNullMetadata": false,
+          "instant": false,
+          "legendFormat": "__auto",
+          "range": true,
+          "refId": "B",
+          "useBackend": false
+        }
+      ],
+      "title": "Activity poll counter",
+      "type": "timeseries"
     },
     {
       "datasource": {
@@ -711,11 +670,7 @@
         },
         "tooltip": {
           "hideZeros": false,
-<<<<<<< HEAD
-          "mode": "multi",
-=======
           "mode": "single",
->>>>>>> 50d639b1
           "sort": "none"
         }
       },
@@ -740,7 +695,7 @@
           "useBackend": false
         }
       ],
-      "title": "Service API success rate by Client(includes client side error like EntityNotExists)",
+      "title": "Activity decision per Operation",
       "type": "timeseries"
     },
     {
@@ -827,11 +782,7 @@
         },
         "tooltip": {
           "hideZeros": false,
-<<<<<<< HEAD
-          "mode": "multi",
-=======
           "mode": "single",
->>>>>>> 50d639b1
           "sort": "none"
         }
       },
@@ -855,7 +806,7 @@
           "useBackend": false
         }
       ],
-      "title": "Service Availability(server metrics)",
+      "title": "Activity end to end processing time",
       "type": "timeseries"
     },
     {
@@ -942,11 +893,7 @@
         },
         "tooltip": {
           "hideZeros": false,
-<<<<<<< HEAD
-          "mode": "multi",
-=======
           "mode": "single",
->>>>>>> 50d639b1
           "sort": "none"
         }
       },
@@ -959,11 +906,7 @@
           },
           "disableTextWrap": false,
           "editorMode": "builder",
-<<<<<<< HEAD
           "expr": "sum by(domain) (rate(cadence_requests{cadence_service=\"cadence_frontend\", domain=\"$domain\"}[$__rate_interval]))",
-=======
-          "expr": "avg by(operation) (rate(cadence_client_errors{domain!~\"$domain\"}[$__rate_interval]))",
->>>>>>> 50d639b1
           "fullMetaSearch": false,
           "includeNullMetadata": false,
           "interval": "",
@@ -1035,32 +978,7 @@
           },
           "unit": "short"
         },
-        "overrides": [
-          {
-            "__systemRef": "hideSeriesFrom",
-            "matcher": {
-              "id": "byNames",
-              "options": {
-                "mode": "exclude",
-                "names": [
-                  "HistoryClientRespondDecisionTaskCompleted"
-                ],
-                "prefix": "All except:",
-                "readOnly": true
-              }
-            },
-            "properties": [
-              {
-                "id": "custom.hideFrom",
-                "value": {
-                  "legend": false,
-                  "tooltip": false,
-                  "viz": true
-                }
-              }
-            ]
-          }
-        ]
+        "overrides": []
       },
       "gridPos": {
         "h": 8,
@@ -1085,11 +1003,7 @@
         },
         "tooltip": {
           "hideZeros": false,
-<<<<<<< HEAD
-          "mode": "multi",
-=======
           "mode": "single",
->>>>>>> 50d639b1
           "sort": "none"
         }
       },
@@ -1199,11 +1113,7 @@
         },
         "tooltip": {
           "hideZeros": false,
-<<<<<<< HEAD
-          "mode": "multi",
-=======
           "mode": "single",
->>>>>>> 50d639b1
           "sort": "none"
         }
       },
@@ -1214,27 +1124,6 @@
             "type": "prometheus",
             "uid": "PBFA97CFB590B2093"
           },
-<<<<<<< HEAD
-=======
-          "disableTextWrap": false,
-          "editorMode": "builder",
-          "expr": "sum by(TaskList) (rate(cadence_activity_poll_total{domain=~\"$domain\"}[$__rate_interval]))",
-          "fullMetaSearch": false,
-          "hide": false,
-          "includeNullMetadata": false,
-          "instant": false,
-          "legendFormat": "__auto",
-          "range": true,
-          "refId": "A",
-          "useBackend": false
-        },
-        {
-          "datasource": {
-            "type": "prometheus",
-            "uid": "PBFA97CFB590B2093"
-          },
-          "disableTextWrap": false,
->>>>>>> 50d639b1
           "editorMode": "code",
           "expr": "histogram_quantile($quantiles, (sum by (le, operation) (rate(cadence_latency_bucket{operation!~\"CountWorkflowExecutions|GetWorkflowExecutionHistory|ListClosedWorkflowExecutions|ListOpenWorkflowExecutions|ListWorkflowExecutions|PollForActivityTask|PollForDecisionTask|QueryWorkflow\"}[2m]))))",
           "hide": false,
@@ -1244,11 +1133,7 @@
           "refId": "B"
         }
       ],
-<<<<<<< HEAD
       "title": "Regular API Latency",
-=======
-      "title": "Activity poll counter",
->>>>>>> 50d639b1
       "type": "timeseries"
     },
     {
@@ -1335,11 +1220,7 @@
         },
         "tooltip": {
           "hideZeros": false,
-<<<<<<< HEAD
-          "mode": "multi",
-=======
           "mode": "single",
->>>>>>> 50d639b1
           "sort": "none"
         }
       },
@@ -1359,11 +1240,7 @@
           "refId": "B"
         }
       ],
-<<<<<<< HEAD
       "title": "ListWorkflow API Latency",
-=======
-      "title": "Activity decision per Operation",
->>>>>>> 50d639b1
       "type": "timeseries"
     },
     {
@@ -1450,11 +1327,7 @@
         },
         "tooltip": {
           "hideZeros": false,
-<<<<<<< HEAD
-          "mode": "multi",
-=======
           "mode": "single",
->>>>>>> 50d639b1
           "sort": "none"
         }
       },
@@ -1484,11 +1357,7 @@
           "refId": "A"
         }
       ],
-<<<<<<< HEAD
       "title": "Long Poll API Latency",
-=======
-      "title": "Activity end to end processing time",
->>>>>>> 50d639b1
       "type": "timeseries"
     },
     {
@@ -1575,11 +1444,7 @@
         },
         "tooltip": {
           "hideZeros": false,
-<<<<<<< HEAD
-          "mode": "multi",
-=======
           "mode": "single",
->>>>>>> 50d639b1
           "sort": "none"
         }
       },
@@ -1686,11 +1551,7 @@
         },
         "tooltip": {
           "hideZeros": false,
-<<<<<<< HEAD
-          "mode": "multi",
-=======
           "mode": "single",
->>>>>>> 50d639b1
           "sort": "none"
         }
       },
@@ -1861,11 +1722,7 @@
         },
         "tooltip": {
           "hideZeros": false,
-<<<<<<< HEAD
-          "mode": "multi",
-=======
           "mode": "single",
->>>>>>> 50d639b1
           "sort": "none"
         }
       },
@@ -1878,7 +1735,7 @@
           },
           "disableTextWrap": false,
           "editorMode": "builder",
-          "expr": "sum by(domain, operation) (changes(cadence_requests{cadence_service=\"cadence_frontend\", operation=~\"SignalWithStartworkflowExecution|SignalWorkflowExecution|StartWorkflowExecution|TerminateWorkflowExecution|ResetWorkflowExecution|RequestCancelWorkflowExecution|ListWorkflowExecutions\", domain=\"$domain\"}[$__interval]))",
+          "expr": "histogram_quantile(0.95, sum by(le, domain) (rate(cadence_workflow_endtoend_latency_bucket{domain=~\"$domain\"}[$__rate_interval])))",
           "fullMetaSearch": false,
           "hide": false,
           "includeNullMetadata": true,
@@ -1976,42 +1833,22 @@
         },
         "tooltip": {
           "hideZeros": false,
-<<<<<<< HEAD
-          "mode": "multi",
-=======
           "mode": "single",
->>>>>>> 50d639b1
           "sort": "none"
         }
       },
       "pluginVersion": "11.6.0",
       "targets": [
         {
-          "datasource": {
-            "type": "prometheus",
-            "uid": "PBFA97CFB590B2093"
-          },
           "disableTextWrap": false,
           "editorMode": "builder",
-          "expr": "sum by(domain, operation) (cadence_requests{cadence_service=\"cadence_frontend\", operation!~\"CountWorkflowExecutions|GetWorkflowExecutionHistory|ListClosedWorkflowExecutions|ListOpenWorkflowExecutions|ListWorkflowExecutions|PollForActivityTask|PollForDecisionTask|QueryWorkflow\"})",
+          "expr": "sum by(namespace, domain) (rate(cadence_worker_panic{domain=~\"$domain\"}[2m]))",
           "fullMetaSearch": false,
-          "hide": false,
           "includeNullMetadata": true,
-          "interval": "",
-          "legendFormat": "Domain: {{domain}}- Operation: {{operation}}",
+          "legendFormat": "__auto",
           "range": true,
-          "refId": "B",
+          "refId": "A",
           "useBackend": false
-        },
-        {
-          "datasource": {
-            "type": "prometheus",
-            "uid": "PBFA97CFB590B2093"
-          },
-          "expr": "",
-          "interval": "",
-          "legendFormat": "",
-          "refId": "A"
         }
       ],
       "title": "Regular API Per Domain",
@@ -2055,7 +1892,6 @@
           "placement": "bottom",
           "showLegend": false
         },
-<<<<<<< HEAD
         "maxVizHeight": 300,
         "minVizHeight": 16,
         "minVizWidth": 8,
@@ -2072,13 +1908,6 @@
         "sizing": "auto",
         "text": {},
         "valueMode": "color"
-=======
-        "tooltip": {
-          "hideZeros": false,
-          "mode": "single",
-          "sort": "none"
-        }
->>>>>>> 50d639b1
       },
       "pluginVersion": "11.6.0",
       "targets": [
@@ -2151,7 +1980,84 @@
           "placement": "bottom",
           "showLegend": false
         },
-<<<<<<< HEAD
+        "tooltip": {
+          "hideZeros": false,
+          "mode": "single",
+          "sort": "none"
+        }
+      },
+      "pluginVersion": "11.6.0",
+      "targets": [
+        {
+          "datasource": {
+            "type": "prometheus",
+            "uid": "PBFA97CFB590B2093"
+          },
+          "disableTextWrap": false,
+          "editorMode": "builder",
+          "expr": "sum by(domain) (cadence_requests{cadence_service=\"cadence_frontend\", operation=~\"PollForDecisionTask|GetWorkflowExecutionHistory|RespondDecisionTaskCompleted\"})",
+          "fullMetaSearch": false,
+          "hide": false,
+          "includeNullMetadata": true,
+          "interval": "",
+          "legendFormat": "{{domain}}{{operation}}",
+          "range": true,
+          "refId": "B",
+          "useBackend": false
+        },
+        {
+          "datasource": {
+            "type": "prometheus",
+            "uid": "PBFA97CFB590B2093"
+          },
+          "expr": "cadence_requests{cadence_service=\"cadence_worker\",namespace=\"$namespace\"}",
+          "hide": true,
+          "interval": "",
+          "legendFormat": "",
+          "refId": "A"
+        }
+      ],
+      "title": "Top Domains for Workflow Worker Requests",
+      "type": "bargauge"
+    },
+    {
+      "datasource": {
+        "type": "prometheus",
+        "uid": "PBFA97CFB590B2093"
+      },
+      "fieldConfig": {
+        "defaults": {
+          "mappings": [],
+          "thresholds": {
+            "mode": "absolute",
+            "steps": [
+              {
+                "color": "green"
+              },
+              {
+                "color": "red",
+                "value": 80
+              }
+            ]
+          }
+        },
+        "overrides": []
+      },
+      "gridPos": {
+        "h": 6,
+        "w": 23,
+        "x": 0,
+        "y": 62
+      },
+      "id": 59,
+      "options": {
+        "displayMode": "gradient",
+        "legend": {
+          "calcs": [],
+          "displayMode": "list",
+          "placement": "bottom",
+          "showLegend": false
+        },
         "maxVizHeight": 300,
         "minVizHeight": 16,
         "minVizWidth": 8,
@@ -2168,110 +2074,6 @@
         "sizing": "auto",
         "text": {},
         "valueMode": "color"
-=======
-        "tooltip": {
-          "hideZeros": false,
-          "mode": "single",
-          "sort": "none"
-        }
->>>>>>> 50d639b1
-      },
-      "pluginVersion": "11.6.0",
-      "targets": [
-        {
-          "datasource": {
-            "type": "prometheus",
-            "uid": "PBFA97CFB590B2093"
-          },
-          "disableTextWrap": false,
-          "editorMode": "builder",
-          "expr": "sum by(domain) (cadence_requests{cadence_service=\"cadence_frontend\", operation=~\"PollForDecisionTask|GetWorkflowExecutionHistory|RespondDecisionTaskCompleted\"})",
-          "fullMetaSearch": false,
-          "hide": false,
-          "includeNullMetadata": true,
-          "interval": "",
-          "legendFormat": "{{domain}}{{operation}}",
-          "range": true,
-          "refId": "B",
-          "useBackend": false
-        },
-        {
-          "datasource": {
-            "type": "prometheus",
-            "uid": "PBFA97CFB590B2093"
-          },
-          "expr": "cadence_requests{cadence_service=\"cadence_worker\",namespace=\"$namespace\"}",
-          "hide": true,
-          "interval": "",
-          "legendFormat": "",
-          "refId": "A"
-        }
-      ],
-      "title": "Top Domains for Workflow Worker Requests",
-      "type": "bargauge"
-    },
-    {
-      "datasource": {
-        "type": "prometheus",
-        "uid": "PBFA97CFB590B2093"
-      },
-      "fieldConfig": {
-        "defaults": {
-          "mappings": [],
-          "thresholds": {
-            "mode": "absolute",
-            "steps": [
-              {
-                "color": "green"
-              },
-              {
-                "color": "red",
-                "value": 80
-              }
-            ]
-          }
-        },
-        "overrides": []
-      },
-      "gridPos": {
-        "h": 6,
-        "w": 23,
-        "x": 0,
-        "y": 62
-      },
-      "id": 59,
-      "options": {
-        "displayMode": "gradient",
-        "legend": {
-          "calcs": [],
-          "displayMode": "list",
-          "placement": "bottom",
-          "showLegend": false
-        },
-<<<<<<< HEAD
-        "maxVizHeight": 300,
-        "minVizHeight": 16,
-        "minVizWidth": 8,
-        "namePlacement": "auto",
-        "orientation": "auto",
-        "reduceOptions": {
-          "calcs": [
-            "mean"
-          ],
-          "fields": "",
-          "values": false
-        },
-        "showUnfilled": true,
-        "sizing": "auto",
-        "text": {},
-        "valueMode": "color"
-=======
-        "tooltip": {
-          "hideZeros": false,
-          "mode": "single",
-          "sort": "none"
-        }
->>>>>>> 50d639b1
       },
       "pluginVersion": "11.6.0",
       "targets": [
@@ -2339,30 +2141,11 @@
           "placement": "bottom",
           "showLegend": false
         },
-<<<<<<< HEAD
-        "maxVizHeight": 300,
-        "minVizHeight": 16,
-        "minVizWidth": 8,
-        "namePlacement": "auto",
-        "orientation": "auto",
-        "reduceOptions": {
-          "calcs": [
-            "mean"
-          ],
-          "fields": "",
-          "values": false
-        },
-        "showUnfilled": true,
-        "sizing": "auto",
-        "text": {},
-        "valueMode": "color"
-=======
         "tooltip": {
           "hideZeros": false,
           "mode": "single",
           "sort": "none"
         }
->>>>>>> 50d639b1
       },
       "pluginVersion": "11.6.0",
       "targets": [
@@ -2373,11 +2156,7 @@
           },
           "disableTextWrap": false,
           "editorMode": "builder",
-<<<<<<< HEAD
           "expr": "sum by(domain) (cadence_requests{cadence_service=\"cadence_frontend\"})",
-=======
-          "expr": "histogram_quantile(0.95, sum by(le, domain) (rate(cadence_workflow_endtoend_latency_bucket{domain=~\"$domain\"}[$__rate_interval])))",
->>>>>>> 50d639b1
           "fullMetaSearch": false,
           "hide": false,
           "includeNullMetadata": true,
@@ -2485,7 +2264,6 @@
             "type": "prometheus",
             "uid": "PBFA97CFB590B2093"
           },
-<<<<<<< HEAD
           "fieldConfig": {
             "defaults": {
               "links": []
@@ -2508,14 +2286,6 @@
               "datasource": {
                 "type": "prometheus",
                 "uid": "PBFA97CFB590B2093"
-=======
-          "mappings": [],
-          "thresholds": {
-            "mode": "absolute",
-            "steps": [
-              {
-                "color": "green"
->>>>>>> 50d639b1
               },
               "expr": "sum(rate(cadence_requests{cadence_service=\"cadence_history\",namespace=\"$namespace\"}[2m]))",
               "hide": false,
@@ -2537,45 +2307,10 @@
           "title": "History API per Second",
           "type": "timeseries"
         },
-<<<<<<< HEAD
-        {
-          "datasource": {
-            "type": "prometheus",
-            "uid": "PBFA97CFB590B2093"
-=======
-        "tooltip": {
-          "hideZeros": false,
-          "mode": "single",
-          "sort": "none"
-        }
-      },
-      "pluginVersion": "11.6.0",
-      "targets": [
-        {
-          "disableTextWrap": false,
-          "editorMode": "builder",
-          "expr": "sum by(namespace, domain) (rate(cadence_worker_panic{domain=~\"$domain\"}[2m]))",
-          "fullMetaSearch": false,
-          "includeNullMetadata": true,
-          "legendFormat": "__auto",
-          "range": true,
-          "refId": "A",
-          "useBackend": false
-        }
-      ],
-      "title": "NonDeterministicError and Worker Panic",
-      "type": "timeseries"
-    },
-    {
-      "datasource": {
-        "type": "prometheus",
-        "uid": "PBFA97CFB590B2093"
-      },
-      "fieldConfig": {
-        "defaults": {
-          "color": {
-            "mode": "palette-classic"
->>>>>>> 50d639b1
+        {
+          "datasource": {
+            "type": "prometheus",
+            "uid": "PBFA97CFB590B2093"
           },
           "fieldConfig": {
             "defaults": {
@@ -2659,7 +2394,6 @@
             "type": "prometheus",
             "uid": "PBFA97CFB590B2093"
           },
-<<<<<<< HEAD
           "fieldConfig": {
             "defaults": {
               "links": []
@@ -2682,14 +2416,6 @@
               "datasource": {
                 "type": "prometheus",
                 "uid": "PBFA97CFB590B2093"
-=======
-          "mappings": [],
-          "thresholds": {
-            "mode": "absolute",
-            "steps": [
-              {
-                "color": "green"
->>>>>>> 50d639b1
               },
               "expr": "histogram_quantile($quantiles, (sum by (le, operation) (rate(cadence_latency_bucket{namespace=\"$namespace\", cadence_service=\"cadence_history\",operation!~\"PollMutableState\"}[2m]))))",
               "hide": false,
@@ -2718,29 +2444,36 @@
             "x": 0,
             "y": 19
           },
-          "id": 65,
-          "options": {
-            "alertThreshold": true
-          },
-          "pluginVersion": "8.2.1",
-          "targets": [
-            {
-              "datasource": {
-                "type": "prometheus",
-                "uid": "PBFA97CFB590B2093"
-              },
-              "expr": "sum(rate(task_requests{cadence_service=\"cadence_history\",namespace=\"$namespace\",operation=~\"TransferActiveTask.*\"}[2m]))",
-              "hide": false,
-              "interval": "",
-              "legendFormat": "",
-              "refId": "A"
-            }
-          ],
-          "title": "Transfer Tasks Per Second",
-          "type": "timeseries"
-        },
-<<<<<<< HEAD
-=======
+          "mappings": [],
+          "thresholds": {
+            "mode": "absolute",
+            "steps": [
+              {
+                "color": "green"
+              },
+              {
+                "color": "red",
+                "value": 80
+              }
+            ]
+          }
+        },
+        "overrides": []
+      },
+      "gridPos": {
+        "h": 8,
+        "w": 12,
+        "x": 12,
+        "y": 76
+      },
+      "id": 33,
+      "options": {
+        "legend": {
+          "calcs": [],
+          "displayMode": "list",
+          "placement": "bottom",
+          "showLegend": true
+        },
         "tooltip": {
           "hideZeros": false,
           "mode": "single",
@@ -2749,99 +2482,30 @@
       },
       "pluginVersion": "11.6.0",
       "targets": [
->>>>>>> 50d639b1
-        {
-          "datasource": {
-            "type": "prometheus",
-            "uid": "PBFA97CFB590B2093"
-          },
-          "fieldConfig": {
-            "defaults": {
-              "links": []
-            },
-            "overrides": []
-          },
-          "gridPos": {
-            "h": 8,
-            "w": 12,
-            "x": 12,
-            "y": 19
-          },
-          "id": 66,
-          "options": {
-            "alertThreshold": true
-          },
-          "pluginVersion": "8.2.1",
-          "targets": [
-            {
-              "datasource": {
-                "type": "prometheus",
-                "uid": "PBFA97CFB590B2093"
-              },
-              "expr": "sum(rate(task_requests{cadence_service=\"cadence_history\",namespace=\"$namespace\",operation=~\"TimerActiveTask.*\"}[2m]))",
-              "hide": false,
-              "interval": "",
-              "legendFormat": "",
-              "refId": "A"
-            }
-          ],
-          "title": "Timer Tasks Per Second",
-          "type": "timeseries"
-        },
-        {
-          "datasource": {
-            "type": "prometheus",
-            "uid": "PBFA97CFB590B2093"
-          },
-          "fieldConfig": {
-            "defaults": {
-              "links": []
-            },
-            "overrides": []
-          },
-          "gridPos": {
-            "h": 8,
-            "w": 12,
-            "x": 0,
-            "y": 27
-          },
-          "id": 67,
-          "options": {
-            "alertThreshold": true
-          },
-          "pluginVersion": "8.2.1",
-          "targets": [
-            {
-              "datasource": {
-                "type": "prometheus",
-                "uid": "PBFA97CFB590B2093"
-              },
-              "expr": "sum(task_requests_per_domain{cadence_service=\"cadence_history\",namespace=\"$namespace\",operation=~\"TransferActive.*\"}) by (domain)",
-              "hide": false,
-              "interval": "",
-              "legendFormat": "",
-              "refId": "A"
-            }
-          ],
-          "title": "Transfer Tasks Per Domain",
-          "type": "timeseries"
-        },
-        {
-          "datasource": {
-            "type": "prometheus",
-            "uid": "PBFA97CFB590B2093"
-          },
-          "fieldConfig": {
-            "defaults": {
-              "links": []
-            },
-            "overrides": []
-          },
-          "gridPos": {
-            "h": 8,
-            "w": 12,
-            "x": 12,
-            "y": 27
+        {
+          "disableTextWrap": false,
+          "editorMode": "builder",
+          "expr": "avg by(domain, tasklist, activitytype) (cadence_activity_execution_latency{domain=~\"$domain\"})",
+          "fullMetaSearch": false,
+          "includeNullMetadata": true,
+          "legendFormat": "__auto",
+          "range": true,
+          "refId": "A",
+          "useBackend": false
+        }
+      ],
+      "title": "Activity Execution Latency",
+      "type": "timeseries"
+    },
+    {
+      "datasource": {
+        "type": "prometheus",
+        "uid": "PBFA97CFB590B2093"
+      },
+      "fieldConfig": {
+        "defaults": {
+          "color": {
+            "mode": "palette-classic"
           },
           "id": 68,
           "options": {
@@ -2869,7 +2533,6 @@
             "type": "prometheus",
             "uid": "PBFA97CFB590B2093"
           },
-<<<<<<< HEAD
           "fieldConfig": {
             "defaults": {
               "links": []
@@ -2892,14 +2555,6 @@
               "datasource": {
                 "type": "prometheus",
                 "uid": "PBFA97CFB590B2093"
-=======
-          "mappings": [],
-          "thresholds": {
-            "mode": "absolute",
-            "steps": [
-              {
-                "color": "green"
->>>>>>> 50d639b1
               },
               "expr": "histogram_quantile($quantiles, sum(rate(task_latency_per_domain_bucket{namespace=\"$namespace\",operation=~\"TransferActive.*\"}[2m])) by (le, domain))",
               "hide": false,
@@ -2928,29 +2583,138 @@
             "x": 12,
             "y": 35
           },
-          "id": 70,
-          "options": {
-            "alertThreshold": true
-          },
-          "pluginVersion": "8.2.1",
-          "targets": [
-            {
-              "datasource": {
-                "type": "prometheus",
-                "uid": "PBFA97CFB590B2093"
-              },
-              "expr": "histogram_quantile($quantiles, sum(rate(task_latency_per_domain_bucket{namespace=\"$namespace\",operation=~\"TimerActive.*\"}[2m])) by (le, domain))",
-              "hide": false,
-              "interval": "",
-              "legendFormat": "{{operation}}",
-              "refId": "B"
+          "mappings": [],
+          "thresholds": {
+            "mode": "absolute",
+            "steps": [
+              {
+                "color": "green"
+              },
+              {
+                "color": "red",
+                "value": 80
+              }
+            ]
+          }
+        },
+        "overrides": []
+      },
+      "gridPos": {
+        "h": 8,
+        "w": 12,
+        "x": 0,
+        "y": 84
+      },
+      "id": 31,
+      "options": {
+        "legend": {
+          "calcs": [
+            "mean",
+            "max",
+            "min",
+            "sum",
+            "lastNotNull"
+          ],
+          "displayMode": "list",
+          "placement": "bottom",
+          "showLegend": true
+        },
+        "tooltip": {
+          "hideZeros": false,
+          "mode": "multi",
+          "sort": "none"
+        }
+      },
+      "pluginVersion": "11.6.0",
+      "targets": [
+        {
+          "disableTextWrap": false,
+          "editorMode": "builder",
+          "expr": "sum by(domain, tasklist) (rate(cadence_requests_per_tl{cadence_service=\"cadence_matching\", domain=~\"$domain\"}[5m]))",
+          "fullMetaSearch": false,
+          "includeNullMetadata": true,
+          "legendFormat": "__auto",
+          "range": true,
+          "refId": "A",
+          "useBackend": false
+        }
+      ],
+      "title": "ActivityTasks scheduled per Second",
+      "type": "timeseries"
+    },
+    {
+      "datasource": {
+        "type": "prometheus",
+        "uid": "PBFA97CFB590B2093"
+      },
+      "fieldConfig": {
+        "defaults": {
+          "color": {
+            "mode": "palette-classic"
+          },
+          "custom": {
+            "axisBorderShow": false,
+            "axisCenteredZero": false,
+            "axisColorMode": "text",
+            "axisLabel": "",
+            "axisPlacement": "auto",
+            "barAlignment": 0,
+            "barWidthFactor": 0.6,
+            "drawStyle": "line",
+            "fillOpacity": 0,
+            "gradientMode": "none",
+            "hideFrom": {
+              "legend": false,
+              "tooltip": false,
+              "viz": false
+            },
+            "insertNulls": false,
+            "lineInterpolation": "linear",
+            "lineWidth": 1,
+            "pointSize": 5,
+            "scaleDistribution": {
+              "type": "linear"
+            },
+            "showPoints": "auto",
+            "spanNulls": false,
+            "stacking": {
+              "group": "A",
+              "mode": "none"
+            },
+            "thresholdsStyle": {
+              "mode": "off"
             }
-          ],
-          "title": "Timer Task Latency Per Domain",
-          "type": "timeseries"
-        },
-<<<<<<< HEAD
-=======
+          },
+          "mappings": [],
+          "thresholds": {
+            "mode": "absolute",
+            "steps": [
+              {
+                "color": "green"
+              },
+              {
+                "color": "red",
+                "value": 80
+              }
+            ]
+          }
+        },
+        "overrides": []
+      },
+      "gridPos": {
+        "h": 8,
+        "w": 12,
+        "x": 12,
+        "y": 84
+      },
+      "id": 32,
+      "options": {
+        "legend": {
+          "calcs": [],
+          "displayMode": "list",
+          "placement": "bottom",
+          "showLegend": true
+        },
         "tooltip": {
           "hideZeros": false,
           "mode": "single",
@@ -2959,292 +2723,107 @@
       },
       "pluginVersion": "11.6.0",
       "targets": [
->>>>>>> 50d639b1
-        {
-          "datasource": {
-            "type": "prometheus",
-            "uid": "PBFA97CFB590B2093"
-          },
-          "fieldConfig": {
-            "defaults": {
-              "links": []
-            },
-            "overrides": []
-          },
-          "gridPos": {
-            "h": 8,
-            "w": 12,
-            "x": 0,
-            "y": 43
-          },
-          "id": 71,
-          "options": {
-            "alertThreshold": true
-          },
-          "pluginVersion": "8.2.1",
-          "targets": [
-            {
-              "datasource": {
-                "type": "prometheus",
-                "uid": "PBFA97CFB590B2093"
-              },
-              "expr": "histogram_quantile($quantiles, sum(rate(task_latency_per_domain_bucket{namespace=\"$namespace\",operation=~\"Transfer.*\"}[2m])) by (le, operation))",
-              "hide": false,
-              "interval": "",
-              "legendFormat": "{{operation}}",
-              "refId": "B"
+        {
+          "disableTextWrap": false,
+          "editorMode": "builder",
+          "expr": "avg by(Domain, TaskList, ActivityType) (cadence_activity_scheduled_to_start_latency_count{domain=~\"$domain\"})",
+          "fullMetaSearch": false,
+          "includeNullMetadata": true,
+          "legendFormat": "__auto",
+          "range": true,
+          "refId": "A",
+          "useBackend": false
+        }
+      ],
+      "title": "Activity Scheduled To Start Latency",
+      "type": "timeseries"
+    },
+    {
+      "collapsed": false,
+      "gridPos": {
+        "h": 1,
+        "w": 24,
+        "x": 0,
+        "y": 92
+      },
+      "id": 37,
+      "panels": [],
+      "title": "Service",
+      "type": "row"
+    },
+    {
+      "datasource": {
+        "type": "prometheus",
+        "uid": "PBFA97CFB590B2093"
+      },
+      "fieldConfig": {
+        "defaults": {
+          "color": {
+            "mode": "palette-classic"
+          },
+          "custom": {
+            "axisBorderShow": false,
+            "axisCenteredZero": false,
+            "axisColorMode": "text",
+            "axisLabel": "",
+            "axisPlacement": "auto",
+            "barAlignment": 0,
+            "barWidthFactor": 0.6,
+            "drawStyle": "line",
+            "fillOpacity": 0,
+            "gradientMode": "none",
+            "hideFrom": {
+              "legend": false,
+              "tooltip": false,
+              "viz": false
+            },
+            "insertNulls": false,
+            "lineInterpolation": "linear",
+            "lineWidth": 1,
+            "pointSize": 5,
+            "scaleDistribution": {
+              "type": "linear"
+            },
+            "showPoints": "auto",
+            "spanNulls": false,
+            "stacking": {
+              "group": "A",
+              "mode": "none"
+            },
+            "thresholdsStyle": {
+              "mode": "off"
             }
-          ],
-          "title": "Transfer Task Executing Latency By TaskType",
-          "type": "timeseries"
-        },
-        {
-          "datasource": {
-            "type": "prometheus",
-            "uid": "PBFA97CFB590B2093"
-          },
-          "fieldConfig": {
-            "defaults": {
-              "links": []
-            },
-            "overrides": []
-          },
-          "gridPos": {
-            "h": 8,
-            "w": 12,
-            "x": 12,
-            "y": 43
-          },
-          "id": 72,
-          "options": {
-            "alertThreshold": true
-          },
-          "pluginVersion": "8.2.1",
-          "targets": [
-            {
-              "datasource": {
-                "type": "prometheus",
-                "uid": "PBFA97CFB590B2093"
-              },
-              "expr": "histogram_quantile($quantiles, sum(rate(task_latency_per_domain_bucket{namespace=\"$namespace\",operation=~\"Timer.*\"}[2m])) by (le, operation))",
-              "interval": "",
-              "legendFormat": "{{operation}}",
-              "refId": "A"
-            }
-          ],
-          "title": "Timer Task Executing Latency By TaskType",
-          "type": "timeseries"
-        },
-        {
-          "datasource": {
-            "type": "prometheus",
-            "uid": "PBFA97CFB590B2093"
-          },
-          "fieldConfig": {
-            "defaults": {
-              "links": []
-            },
-            "overrides": []
-          },
-          "gridPos": {
-            "h": 8,
-            "w": 12,
-            "x": 0,
-            "y": 51
-          },
-          "id": 73,
-          "options": {
-            "alertThreshold": true
-          },
-          "pluginVersion": "8.2.1",
-          "targets": [
-            {
-              "datasource": {
-                "type": "prometheus",
-                "uid": "PBFA97CFB590B2093"
-              },
-              "expr": "histogram_quantile($quantiles, sum(rate(task_latency_queue_bucket{namespace=\"$namespace\",operation=~\"Transfer.*\"}[2m])) by (le, operation))",
-              "hide": false,
-              "interval": "",
-              "legendFormat": "{{operation}}",
-              "refId": "B"
-            }
-          ],
-          "title": "Transfer Task Queue Latency By TaskType",
-          "type": "timeseries"
-        },
-        {
-          "datasource": {
-            "type": "prometheus",
-            "uid": "PBFA97CFB590B2093"
-          },
-          "fieldConfig": {
-            "defaults": {
-              "links": []
-            },
-            "overrides": []
-          },
-          "gridPos": {
-            "h": 8,
-            "w": 12,
-            "x": 12,
-            "y": 51
-          },
-          "id": 74,
-          "options": {
-            "alertThreshold": true
-          },
-          "pluginVersion": "8.2.1",
-          "targets": [
-            {
-              "datasource": {
-                "type": "prometheus",
-                "uid": "PBFA97CFB590B2093"
-              },
-              "expr": "histogram_quantile($quantiles, sum(rate(task_latency_queue_bucket{namespace=\"$namespace\",operation=~\"Timer.*\"}[2m])) by (le, operation))",
-              "interval": "",
-              "legendFormat": "{{operation}}",
-              "refId": "A"
-            }
-          ],
-          "title": "Timer Task Queue Latency By TaskType",
-          "type": "timeseries"
-        },
-        {
-          "datasource": {
-            "type": "prometheus",
-            "uid": "PBFA97CFB590B2093"
-          },
-          "fieldConfig": {
-            "defaults": {
-              "links": []
-            },
-            "overrides": []
-          },
-          "gridPos": {
-            "h": 8,
-            "w": 12,
-            "x": 0,
-            "y": 59
-          },
-          "id": 75,
-          "options": {
-            "alertThreshold": true
-          },
-          "pluginVersion": "8.2.1",
-          "targets": [
-            {
-              "datasource": {
-                "type": "prometheus",
-                "uid": "PBFA97CFB590B2093"
-              },
-              "expr": "sum(transfer_task_throttled_counter{cadence_service=\"cadence_history\",namespace=\"$namespace\",operation=~\"Transfer.*\"}) by (domain)",
-              "hide": false,
-              "interval": "",
-              "legendFormat": "",
-              "refId": "A"
-            },
-            {
-              "datasource": {
-                "type": "prometheus",
-                "uid": "PBFA97CFB590B2093"
-              },
-              "expr": "sum(timer_task_throttled_counter{cadence_service=\"cadence_history\",namespace=\"$namespace\",operation=~\"Transfer.*\"}) by (domain)",
-              "interval": "",
-              "legendFormat": "",
-              "refId": "B"
-            }
-          ],
-          "title": "Transfer/Timer task throttling by domain",
-          "type": "timeseries"
-        },
-        {
-          "datasource": {
-            "type": "prometheus",
-            "uid": "PBFA97CFB590B2093"
-          },
-<<<<<<< HEAD
-          "fieldConfig": {
-            "defaults": {
-              "links": []
-            },
-            "overrides": []
-          },
-          "gridPos": {
-            "h": 8,
-            "w": 12,
-            "x": 12,
-            "y": 59
-          },
-          "id": 76,
-          "options": {
-            "alertThreshold": true
-          },
-          "pluginVersion": "8.2.1",
-          "targets": [
-            {
-              "datasource": {
-                "type": "prometheus",
-                "uid": "PBFA97CFB590B2093"
-=======
+          },
           "mappings": [],
           "thresholds": {
             "mode": "absolute",
             "steps": [
               {
                 "color": "green"
->>>>>>> 50d639b1
-              },
-              "expr": "histogram_quantile($quantiles, sum(history_size_bucket{namespace=\"$namespace\",domain!=\"all\"}) by (le, domain)) * 1000000000",
-              "hide": false,
-              "interval": "",
-              "legendFormat": "",
-              "refId": "B"
-            }
-          ],
-          "title": "Max History Size(in bytes) by domain",
-          "type": "timeseries"
-        },
-        {
-          "datasource": {
-            "type": "prometheus",
-            "uid": "PBFA97CFB590B2093"
-          },
-          "fieldConfig": {
-            "defaults": {
-              "links": []
-            },
-            "overrides": []
-          },
-          "gridPos": {
-            "h": 8,
-            "w": 12,
-            "x": 0,
-            "y": 67
-          },
-          "id": 77,
-          "options": {
-            "alertThreshold": true
-          },
-          "pluginVersion": "8.2.1",
-          "targets": [
-            {
-              "datasource": {
-                "type": "prometheus",
-                "uid": "PBFA97CFB590B2093"
-              },
-              "expr": " sum(rate(history_count_sum{namespace=\"$namespace\",domain!=\"all\"}[2m])) by (le, domain) * 1000000000 / sum(rate(history_count_count{namespace=\"$namespace\",domain!=\"all\"}[2m])) by (le, domain)",
-              "hide": false,
-              "interval": "",
-              "legendFormat": "",
-              "refId": "B"
-            }
-          ],
-          "title": "Avg History Length by Domain",
-          "type": "timeseries"
-        },
-<<<<<<< HEAD
-=======
+              },
+              {
+                "color": "red",
+                "value": 80
+              }
+            ]
+          }
+        },
+        "overrides": []
+      },
+      "gridPos": {
+        "h": 8,
+        "w": 12,
+        "x": 0,
+        "y": 93
+      },
+      "id": 35,
+      "options": {
+        "legend": {
+          "calcs": [],
+          "displayMode": "list",
+          "placement": "bottom",
+          "showLegend": true
+        },
         "tooltip": {
           "hideZeros": false,
           "mode": "single",
@@ -3253,393 +2832,287 @@
       },
       "pluginVersion": "11.6.0",
       "targets": [
->>>>>>> 50d639b1
-        {
-          "datasource": {
-            "type": "prometheus",
-            "uid": "PBFA97CFB590B2093"
-          },
-          "fieldConfig": {
-            "defaults": {
-              "links": []
-            },
-            "overrides": []
-          },
-          "gridPos": {
-            "h": 8,
-            "w": 12,
-            "x": 12,
-            "y": 67
-          },
-          "id": 78,
-          "options": {
-            "alertThreshold": true
-          },
-          "pluginVersion": "8.2.1",
-          "targets": [
-            {
-              "datasource": {
-                "type": "prometheus",
-                "uid": "PBFA97CFB590B2093"
-              },
-              "expr": "histogram_quantile($quantiles, sum(event_blob_size_bucket{namespace=\"$namespace\"}) by (le, domain)) * 1000000000",
-              "hide": false,
-              "interval": "",
-              "legendFormat": "",
-              "refId": "B"
+        {
+          "editorMode": "code",
+          "expr": "(1 - count(cadence_error{domain=\"$domain\"})by(domain)/count(cadence_request{domain=\"$domain\"})by(domain)) * 100",
+          "legendFormat": "__auto",
+          "range": true,
+          "refId": "A"
+        }
+      ],
+      "title": "Service API success rate",
+      "type": "timeseries"
+    },
+    {
+      "datasource": {
+        "type": "prometheus",
+        "uid": "PBFA97CFB590B2093"
+      },
+      "fieldConfig": {
+        "defaults": {
+          "color": {
+            "mode": "palette-classic"
+          },
+          "custom": {
+            "axisBorderShow": false,
+            "axisCenteredZero": false,
+            "axisColorMode": "text",
+            "axisLabel": "",
+            "axisPlacement": "auto",
+            "barAlignment": 0,
+            "barWidthFactor": 0.6,
+            "drawStyle": "line",
+            "fillOpacity": 0,
+            "gradientMode": "none",
+            "hideFrom": {
+              "legend": false,
+              "tooltip": false,
+              "viz": false
+            },
+            "insertNulls": false,
+            "lineInterpolation": "linear",
+            "lineWidth": 1,
+            "pointSize": 5,
+            "scaleDistribution": {
+              "type": "linear"
+            },
+            "showPoints": "auto",
+            "spanNulls": false,
+            "stacking": {
+              "group": "A",
+              "mode": "none"
+            },
+            "thresholdsStyle": {
+              "mode": "off"
             }
-          ],
-          "title": "Max Event Blob Size by Domain",
-          "type": "timeseries"
+          },
+          "mappings": [],
+          "thresholds": {
+            "mode": "absolute",
+            "steps": [
+              {
+                "color": "green"
+              },
+              {
+                "color": "red",
+                "value": 80
+              }
+            ]
+          }
+        },
+        "overrides": []
+      },
+      "gridPos": {
+        "h": 8,
+        "w": 12,
+        "x": 12,
+        "y": 93
+      },
+      "id": 36,
+      "options": {
+        "legend": {
+          "calcs": [],
+          "displayMode": "list",
+          "placement": "bottom",
+          "showLegend": true
+        },
+        "tooltip": {
+          "hideZeros": false,
+          "mode": "single",
+          "sort": "none"
+        }
+      },
+      "pluginVersion": "11.6.0",
+      "targets": [
+        {
+          "editorMode": "code",
+          "expr": "sum(avg_over_time(cadence_latency{Domain=\"$domain\"} [1m])) by (Domain)",
+          "legendFormat": "__auto",
+          "range": true,
+          "refId": "A"
         }
       ],
+      "title": "Service API Latency (TODO exclude long-poll APIs)",
+      "type": "timeseries"
+    },
+    {
+      "collapsed": false,
+      "gridPos": {
+        "h": 1,
+        "w": 24,
+        "x": 0,
+        "y": 101
+      },
+      "id": 24,
+      "panels": [],
       "title": "History",
       "type": "row"
     },
     {
-      "collapsed": true,
-      "gridPos": {
-        "h": 1,
-        "w": 24,
-        "x": 0,
-        "y": 75
-      },
-      "id": 40,
-      "panels": [
-        {
-          "datasource": {
-            "type": "prometheus",
-            "uid": "PBFA97CFB590B2093"
-          },
-          "fieldConfig": {
-            "defaults": {
-              "links": []
-            },
-            "overrides": []
-          },
-          "gridPos": {
-            "h": 8,
-            "w": 12,
-            "x": 0,
-            "y": 4
-          },
-          "id": 79,
-          "options": {
-            "alertThreshold": true
-          },
-          "pluginVersion": "8.2.1",
-          "targets": [
-            {
-              "datasource": {
-                "type": "prometheus",
-                "uid": "PBFA97CFB590B2093"
-              },
-              "expr": "sum(rate(cadence_requests{cadence_service=\"cadence_matching\",namespace=\"$namespace\"}[2m]))",
-              "hide": false,
-              "interval": "",
-              "legendFormat": "",
-              "refId": "A"
-            },
-            {
-              "datasource": {
-                "type": "prometheus",
-                "uid": "PBFA97CFB590B2093"
-              },
-              "expr": "",
-              "interval": "",
-              "legendFormat": "",
-              "refId": "B"
+      "datasource": {
+        "type": "prometheus",
+        "uid": "PBFA97CFB590B2093"
+      },
+      "fieldConfig": {
+        "defaults": {
+          "color": {
+            "mode": "palette-classic"
+          },
+          "custom": {
+            "axisBorderShow": false,
+            "axisCenteredZero": false,
+            "axisColorMode": "text",
+            "axisLabel": "",
+            "axisPlacement": "auto",
+            "barAlignment": 0,
+            "barWidthFactor": 0.6,
+            "drawStyle": "line",
+            "fillOpacity": 0,
+            "gradientMode": "none",
+            "hideFrom": {
+              "legend": false,
+              "tooltip": false,
+              "viz": false
+            },
+            "insertNulls": false,
+            "lineInterpolation": "linear",
+            "lineWidth": 1,
+            "pointSize": 5,
+            "scaleDistribution": {
+              "type": "linear"
+            },
+            "showPoints": "auto",
+            "spanNulls": false,
+            "stacking": {
+              "group": "A",
+              "mode": "none"
+            },
+            "thresholdsStyle": {
+              "mode": "off"
             }
-          ],
-          "title": "Matching APIs per Second",
-          "type": "timeseries"
-        },
-        {
-          "datasource": {
-            "type": "prometheus",
-            "uid": "PBFA97CFB590B2093"
-          },
-<<<<<<< HEAD
-          "fieldConfig": {
-            "defaults": {
-              "links": []
-            },
-            "overrides": []
-          },
-          "gridPos": {
-            "h": 8,
-            "w": 12,
-            "x": 12,
-            "y": 4
-          },
-          "id": 80,
-          "options": {
-            "alertThreshold": true
-          },
-          "pluginVersion": "8.2.1",
-          "targets": [
-            {
-              "datasource": {
-                "type": "prometheus",
-                "uid": "PBFA97CFB590B2093"
-=======
+          },
           "mappings": [],
           "thresholds": {
             "mode": "absolute",
             "steps": [
               {
                 "color": "green"
->>>>>>> 50d639b1
-              },
-              "expr": "sum(rate(cadence_errors_per_tl{cadence_service=\"cadence_matching\"}[2m]))",
-              "hide": false,
-              "interval": "",
-              "legendFormat": "Error: errors_per_tl",
-              "refId": "A"
-            },
-            {
-              "datasource": {
-                "type": "prometheus",
-                "uid": "PBFA97CFB590B2093"
-              },
-              "expr": "sum(rate(cadence_errors_query_failed_per_tl{cadence_service=\"cadence_matching\"}[2m]))",
-              "hide": false,
-              "interval": "",
-              "legendFormat": "Error: query_failed_per_tl",
-              "refId": "B"
-            }
-          ],
-          "title": "Matching API Errors per Second",
-          "type": "timeseries"
-        },
-<<<<<<< HEAD
-=======
+              },
+              {
+                "color": "red",
+                "value": 80
+              }
+            ]
+          }
+        },
+        "overrides": []
+      },
+      "gridPos": {
+        "h": 8,
+        "w": 12,
+        "x": 0,
+        "y": 102
+      },
+      "id": 22,
+      "options": {
+        "legend": {
+          "calcs": [],
+          "displayMode": "list",
+          "placement": "bottom",
+          "showLegend": true
+        },
         "tooltip": {
           "hideZeros": false,
-          "mode": "multi",
+          "mode": "single",
           "sort": "none"
         }
       },
       "pluginVersion": "11.6.0",
       "targets": [
->>>>>>> 50d639b1
-        {
-          "datasource": {
-            "type": "prometheus",
-            "uid": "PBFA97CFB590B2093"
-          },
-          "fieldConfig": {
-            "defaults": {
-              "links": []
-            },
-            "overrides": []
-          },
-          "gridPos": {
-            "h": 8,
-            "w": 12,
-            "x": 0,
-            "y": 12
-          },
-          "id": 81,
-          "options": {
-            "alertThreshold": true
-          },
-          "pluginVersion": "8.2.1",
-          "targets": [
-            {
-              "datasource": {
-                "type": "prometheus",
-                "uid": "PBFA97CFB590B2093"
-              },
-              "expr": "histogram_quantile($quantiles, (sum by (le, operation) (rate(cadence_latency_per_tl_bucket{namespace=\"$namespace\", cadence_service=\"cadence_matching\",operation!~\"QueryWorkflow\"}[2m]))))",
-              "interval": "",
-              "legendFormat": "{{operation}}",
-              "refId": "A"
-            },
-            {
-              "datasource": {
-                "type": "prometheus",
-                "uid": "PBFA97CFB590B2093"
-              },
-              "expr": "",
-              "interval": "",
-              "legendFormat": "",
-              "refId": "B"
+        {
+          "editorMode": "code",
+          "expr": "histogram_quantile($quantiles, (max by (le, domain) (history_size_bucket)))*1000000000",
+          "legendFormat": "__auto",
+          "range": true,
+          "refId": "A"
+        }
+      ],
+      "title": "Max History Size",
+      "type": "timeseries"
+    },
+    {
+      "datasource": {
+        "type": "prometheus",
+        "uid": "PBFA97CFB590B2093"
+      },
+      "fieldConfig": {
+        "defaults": {
+          "color": {
+            "mode": "palette-classic"
+          },
+          "custom": {
+            "axisBorderShow": false,
+            "axisCenteredZero": false,
+            "axisColorMode": "text",
+            "axisLabel": "",
+            "axisPlacement": "auto",
+            "barAlignment": 0,
+            "barWidthFactor": 0.6,
+            "drawStyle": "line",
+            "fillOpacity": 0,
+            "gradientMode": "none",
+            "hideFrom": {
+              "legend": false,
+              "tooltip": false,
+              "viz": false
+            },
+            "insertNulls": false,
+            "lineInterpolation": "linear",
+            "lineWidth": 1,
+            "pointSize": 5,
+            "scaleDistribution": {
+              "type": "linear"
+            },
+            "showPoints": "auto",
+            "spanNulls": false,
+            "stacking": {
+              "group": "A",
+              "mode": "none"
+            },
+            "thresholdsStyle": {
+              "mode": "off"
             }
-          ],
-          "title": "Matching Regular API Latency",
-          "type": "timeseries"
-        },
-        {
-          "datasource": {
-            "type": "prometheus",
-            "uid": "PBFA97CFB590B2093"
-          },
-          "fieldConfig": {
-            "defaults": {
-              "links": []
-            },
-            "overrides": []
-          },
-          "gridPos": {
-            "h": 8,
-            "w": 12,
-            "x": 12,
-            "y": 12
-          },
-          "id": 82,
-          "options": {
-            "alertThreshold": true
-          },
-          "pluginVersion": "8.2.1",
-          "targets": [
-            {
-              "datasource": {
-                "type": "prometheus",
-                "uid": "PBFA97CFB590B2093"
-              },
-              "expr": "histogram_quantile($quantiles, (sum by (le, operation, tasklist) (rate(cadence_latency_per_tl_bucket{namespace=\"$namespace\", cadence_service=\"cadence_matching\",operation=~\"PollFor.*\"}[2m]))))",
-              "interval": "",
-              "legendFormat": "{{operation}}",
-              "refId": "A"
-            }
-          ],
-          "title": "Matching Long Poll API Latency ",
-          "type": "timeseries"
-        },
-        {
-          "datasource": {
-            "type": "prometheus",
-            "uid": "PBFA97CFB590B2093"
-          },
-          "fieldConfig": {
-            "defaults": {
-              "links": []
-            },
-            "overrides": []
-          },
-          "gridPos": {
-            "h": 8,
-            "w": 12,
-            "x": 0,
-            "y": 20
-          },
-          "id": 83,
-          "options": {
-            "alertThreshold": true
-          },
-          "pluginVersion": "8.2.1",
-          "targets": [
-            {
-              "datasource": {
-                "type": "prometheus",
-                "uid": "PBFA97CFB590B2093"
-              },
-              "expr": "histogram_quantile($quantiles, (sum by (le, operation, tasklist, domain) (syncmatch_latency_per_tl_bucket{namespace=\"$namespace\", cadence_service=\"cadence_matching\"})))",
-              "interval": "",
-              "legendFormat": "",
-              "refId": "A"
-            }
-          ],
-          "title": "Sync Match Latency",
-          "type": "timeseries"
-        },
-        {
-          "datasource": {
-            "type": "prometheus",
-            "uid": "PBFA97CFB590B2093"
-          },
-<<<<<<< HEAD
-          "fieldConfig": {
-            "defaults": {
-              "links": []
-            },
-            "overrides": []
-          },
-          "gridPos": {
-            "h": 8,
-            "w": 12,
-            "x": 12,
-            "y": 20
-          },
-          "id": 84,
-          "options": {
-            "alertThreshold": true
-          },
-          "pluginVersion": "8.2.1",
-          "targets": [
-            {
-              "datasource": {
-                "type": "prometheus",
-                "uid": "PBFA97CFB590B2093"
-=======
+          },
           "mappings": [],
           "thresholds": {
             "mode": "absolute",
             "steps": [
               {
                 "color": "green"
->>>>>>> 50d639b1
-              },
-              "expr": "histogram_quantile($quantiles, (sum by (le, operation, tasklist, domain) (asyncmatch_latency_per_tl_bucket{namespace=\"$namespace\", cadence_service=\"cadence_matching\"})))",
-              "interval": "",
-              "legendFormat": "",
-              "refId": "A"
-            }
-          ],
-          "title": "Async Match Latency",
-          "type": "timeseries"
-        },
-        {
-          "datasource": {
-            "type": "prometheus",
-            "uid": "PBFA97CFB590B2093"
-          },
-          "fieldConfig": {
-            "defaults": {
-              "links": []
-            },
-            "overrides": []
-          },
-          "gridPos": {
-            "h": 8,
-            "w": 12,
-            "x": 0,
-            "y": 28
-          },
-          "id": 85,
-          "options": {
-            "alertThreshold": true
-          },
-          "pluginVersion": "8.2.1",
-          "targets": [
-            {
-              "datasource": {
-                "type": "prometheus",
-                "uid": "PBFA97CFB590B2093"
-              },
-              "expr": "sum(rate(cadence_requests_per_tl{cadence_service=\"cadence_matching\",namespace=\"$namespace\", operation=~\"Add.*\"}[2m])) by (operation,tasklist,domain)",
-              "hide": false,
-              "interval": "",
-              "legendFormat": "",
-              "refId": "A"
-            },
-            {
-              "datasource": {
-                "type": "prometheus",
-                "uid": "PBFA97CFB590B2093"
-              },
-              "expr": "",
-              "interval": "",
-              "legendFormat": "",
-              "refId": "B"
-            }
-          ],
-          "title": "AddTasks per Second - domain, tasklist breakdown",
-          "type": "timeseries"
-        },
-<<<<<<< HEAD
-=======
+              },
+              {
+                "color": "red",
+                "value": 80
+              }
+            ]
+          }
+        },
+        "overrides": []
+      },
+      "gridPos": {
+        "h": 8,
+        "w": 12,
+        "x": 12,
+        "y": 102
+      },
+      "id": 23,
+      "options": {
+        "legend": {
+          "calcs": [],
+          "displayMode": "list",
+          "placement": "bottom",
+          "showLegend": true
+        },
         "tooltip": {
           "hideZeros": false,
           "mode": "single",
@@ -3648,805 +3121,16 @@
       },
       "pluginVersion": "11.6.0",
       "targets": [
->>>>>>> 50d639b1
-        {
-          "datasource": {
-            "type": "prometheus",
-            "uid": "PBFA97CFB590B2093"
-          },
-          "fieldConfig": {
-            "defaults": {
-              "links": []
-            },
-            "overrides": []
-          },
-          "gridPos": {
-            "h": 8,
-            "w": 12,
-            "x": 12,
-            "y": 28
-          },
-          "id": 86,
-          "options": {
-            "alertThreshold": true
-          },
-          "pluginVersion": "8.2.1",
-          "targets": [
-            {
-              "datasource": {
-                "type": "prometheus",
-                "uid": "PBFA97CFB590B2093"
-              },
-              "expr": "sum(rate(cadence_requests_per_tl{cadence_service=\"cadence_matching\",namespace=\"$namespace\",operation!~\"Add.*\"}[2m])) by (operation,tasklist,domain)",
-              "hide": false,
-              "interval": "",
-              "legendFormat": "",
-              "refId": "A"
-            }
-          ],
-          "title": "Other API per Second - domain, tasklist breakdown",
-          "type": "timeseries"
+        {
+          "editorMode": "code",
+          "expr": "sum by (domain) (history_count_sum{domain!=\"all\"}/history_count_count{domain!=\"all\"})\n*1000000000",
+          "legendFormat": "__auto",
+          "range": true,
+          "refId": "A"
         }
       ],
-      "title": "Matching",
-      "type": "row"
-    },
-    {
-      "collapsed": true,
-      "gridPos": {
-        "h": 1,
-        "w": 24,
-        "x": 0,
-        "y": 76
-      },
-      "id": 38,
-      "panels": [
-        {
-          "datasource": {
-            "type": "prometheus",
-            "uid": "PBFA97CFB590B2093"
-          },
-          "fieldConfig": {
-            "defaults": {
-              "color": {
-                "mode": "palette-classic"
-              },
-              "custom": {
-                "axisBorderShow": false,
-                "axisCenteredZero": false,
-                "axisColorMode": "text",
-                "axisLabel": "",
-                "axisPlacement": "auto",
-                "barAlignment": 0,
-                "barWidthFactor": 0.6,
-                "drawStyle": "line",
-                "fillOpacity": 10,
-                "gradientMode": "none",
-                "hideFrom": {
-                  "legend": false,
-                  "tooltip": false,
-                  "viz": false
-                },
-                "insertNulls": false,
-                "lineInterpolation": "linear",
-                "lineWidth": 1,
-                "pointSize": 5,
-                "scaleDistribution": {
-                  "type": "linear"
-                },
-                "showPoints": "never",
-                "spanNulls": false,
-                "stacking": {
-                  "group": "A",
-                  "mode": "none"
-                },
-                "thresholdsStyle": {
-                  "mode": "off"
-                }
-              },
-              "links": [],
-              "mappings": [],
-              "thresholds": {
-                "mode": "absolute",
-                "steps": [
-                  {
-                    "color": "green"
-                  },
-                  {
-                    "color": "red",
-                    "value": 80
-                  }
-                ]
-              },
-              "unit": "short"
-            },
-            "overrides": []
-          },
-          "gridPos": {
-            "h": 8,
-            "w": 12,
-            "x": 0,
-            "y": 77
-          },
-          "id": 87,
-          "options": {
-            "alertThreshold": true,
-            "legend": {
-              "calcs": [
-                "mean",
-                "lastNotNull",
-                "max",
-                "min"
-              ],
-              "displayMode": "list",
-              "placement": "bottom",
-              "showLegend": true
-            },
-            "tooltip": {
-              "hideZeros": false,
-              "mode": "multi",
-              "sort": "none"
-            }
-          },
-<<<<<<< HEAD
-          "pluginVersion": "11.6.0",
-          "targets": [
-            {
-              "datasource": {
-                "type": "prometheus",
-                "uid": "PBFA97CFB590B2093"
-=======
-          "mappings": [],
-          "thresholds": {
-            "mode": "absolute",
-            "steps": [
-              {
-                "color": "green"
->>>>>>> 50d639b1
-              },
-              "expr": "(1 - ( sum(rate(persistence_errors{cadence_service=\"cadence_frontend\",namespace=\"$namespace\"}[2m]))/\n  sum(rate(persistence_requests{cadence_service=\"cadence_frontend\",namespace=\"$namespace\"}[2m])) ) ) * 100",
-              "hide": false,
-              "interval": "",
-              "legendFormat": "cadence_frontend.persistence",
-              "refId": "A"
-            },
-            {
-              "datasource": {
-                "type": "prometheus",
-                "uid": "PBFA97CFB590B2093"
-              },
-              "expr": "(1 - ( sum(rate(persistence_errors{cadence_service=\"cadence_matching\",namespace=\"$namespace\"}[2m]))/\n  sum(rate(persistence_requests{cadence_service=\"cadence_matching\",namespace=\"$namespace\"}[2m])) ) ) * 100",
-              "interval": "",
-              "legendFormat": "cadence_matching.persistence",
-              "refId": "B"
-            },
-            {
-              "datasource": {
-                "type": "prometheus",
-                "uid": "PBFA97CFB590B2093"
-              },
-              "expr": "(1 - ( sum(rate(persistence_errors{cadence_service=\"cadence_history\",namespace=\"$namespace\"}[2m]))/\n  sum(rate(persistence_requests{cadence_service=\"cadence_history\",namespace=\"$namespace\"}[2m])) ) ) * 100",
-              "interval": "",
-              "legendFormat": "cadence_history.persistence",
-              "refId": "C"
-            },
-            {
-              "datasource": {
-                "type": "prometheus",
-                "uid": "PBFA97CFB590B2093"
-              },
-              "expr": "(1 - ( sum(rate(persistence_errors{cadence_service=\"cadence_worker\",namespace=\"$namespace\"}[2m]))/\n  sum(rate(persistence_requests{cadence_service=\"cadence_worker\",namespace=\"$namespace\"}[2m])) ) ) * 100",
-              "interval": "",
-              "legendFormat": "cadence_worker.persistence",
-              "refId": "D"
-            }
-          ],
-          "title": "Persistence-Database",
-          "type": "timeseries"
-        },
-        {
-          "datasource": {
-            "type": "prometheus",
-            "uid": "PBFA97CFB590B2093"
-          },
-          "fieldConfig": {
-            "defaults": {
-              "color": {
-                "mode": "palette-classic"
-              },
-              "custom": {
-                "axisBorderShow": false,
-                "axisCenteredZero": false,
-                "axisColorMode": "text",
-                "axisLabel": "",
-                "axisPlacement": "auto",
-                "barAlignment": 0,
-                "barWidthFactor": 0.6,
-                "drawStyle": "line",
-                "fillOpacity": 10,
-                "gradientMode": "none",
-                "hideFrom": {
-                  "legend": false,
-                  "tooltip": false,
-                  "viz": false
-                },
-                "insertNulls": false,
-                "lineInterpolation": "linear",
-                "lineWidth": 1,
-                "pointSize": 5,
-                "scaleDistribution": {
-                  "type": "linear"
-                },
-                "showPoints": "never",
-                "spanNulls": false,
-                "stacking": {
-                  "group": "A",
-                  "mode": "none"
-                },
-                "thresholdsStyle": {
-                  "mode": "off"
-                }
-              },
-              "links": [],
-              "mappings": [],
-              "thresholds": {
-                "mode": "absolute",
-                "steps": [
-                  {
-                    "color": "green"
-                  },
-                  {
-                    "color": "red",
-                    "value": 80
-                  }
-                ]
-              },
-              "unit": "short"
-            },
-            "overrides": []
-          },
-          "gridPos": {
-            "h": 8,
-            "w": 12,
-            "x": 12,
-            "y": 77
-          },
-          "id": 88,
-          "options": {
-            "alertThreshold": true,
-            "legend": {
-              "calcs": [
-                "mean",
-                "lastNotNull",
-                "max",
-                "min"
-              ],
-              "displayMode": "list",
-              "placement": "bottom",
-              "showLegend": true
-            },
-            "tooltip": {
-              "hideZeros": false,
-              "mode": "multi",
-              "sort": "none"
-            }
-          },
-          "pluginVersion": "11.6.0",
-          "targets": [
-            {
-              "datasource": {
-                "type": "prometheus",
-                "uid": "PBFA97CFB590B2093"
-              },
-              "expr": "sum(rate(persistence_requests{cadence_service=\"cadence_frontend\",namespace=\"$namespace\"}[2m]))",
-              "hide": false,
-              "interval": "",
-              "legendFormat": "cadence_frontend",
-              "refId": "A"
-            },
-            {
-              "datasource": {
-                "type": "prometheus",
-                "uid": "PBFA97CFB590B2093"
-              },
-              "expr": "sum(rate(persistence_requests{cadence_service=\"cadence_matching\",namespace=\"$namespace\"}[2m]))",
-              "interval": "",
-              "legendFormat": "cadence_matching",
-              "refId": "B"
-            },
-            {
-              "datasource": {
-                "type": "prometheus",
-                "uid": "PBFA97CFB590B2093"
-              },
-              "expr": "sum(rate(persistence_requests{cadence_service=\"cadence_history\",namespace=\"$namespace\"}[2m]))",
-              "interval": "",
-              "legendFormat": "cadence_history",
-              "refId": "C"
-            },
-            {
-              "datasource": {
-                "type": "prometheus",
-                "uid": "PBFA97CFB590B2093"
-              },
-              "expr": "sum(rate(persistence_requests{cadence_service=\"cadence_worker\",namespace=\"$namespace\"}[2m]))",
-              "interval": "",
-              "legendFormat": "cadence_worker",
-              "refId": "D"
-            }
-          ],
-          "title": "Persistence By Service TPS",
-          "type": "timeseries"
-        },
-<<<<<<< HEAD
-=======
-        "tooltip": {
-          "hideZeros": false,
-          "mode": "single",
-          "sort": "none"
-        }
-      },
-      "pluginVersion": "11.6.0",
-      "targets": [
->>>>>>> 50d639b1
-        {
-          "datasource": {
-            "type": "prometheus",
-            "uid": "PBFA97CFB590B2093"
-          },
-          "fieldConfig": {
-            "defaults": {
-              "color": {
-                "mode": "palette-classic"
-              },
-              "custom": {
-                "axisBorderShow": false,
-                "axisCenteredZero": false,
-                "axisColorMode": "text",
-                "axisLabel": "",
-                "axisPlacement": "auto",
-                "barAlignment": 0,
-                "barWidthFactor": 0.6,
-                "drawStyle": "line",
-                "fillOpacity": 10,
-                "gradientMode": "none",
-                "hideFrom": {
-                  "legend": false,
-                  "tooltip": false,
-                  "viz": false
-                },
-                "insertNulls": false,
-                "lineInterpolation": "linear",
-                "lineWidth": 1,
-                "pointSize": 5,
-                "scaleDistribution": {
-                  "type": "linear"
-                },
-                "showPoints": "never",
-                "spanNulls": false,
-                "stacking": {
-                  "group": "A",
-                  "mode": "none"
-                },
-                "thresholdsStyle": {
-                  "mode": "off"
-                }
-              },
-              "links": [],
-              "mappings": [],
-              "thresholds": {
-                "mode": "absolute",
-                "steps": [
-                  {
-                    "color": "green"
-                  },
-                  {
-                    "color": "red",
-                    "value": 80
-                  }
-                ]
-              },
-              "unit": "short"
-            },
-            "overrides": []
-          },
-          "gridPos": {
-            "h": 8,
-            "w": 12,
-            "x": 0,
-            "y": 85
-          },
-          "id": 89,
-          "options": {
-            "alertThreshold": true,
-            "legend": {
-              "calcs": [
-                "mean",
-                "lastNotNull",
-                "max",
-                "min"
-              ],
-              "displayMode": "list",
-              "placement": "bottom",
-              "showLegend": true
-            },
-            "tooltip": {
-              "hideZeros": false,
-              "mode": "multi",
-              "sort": "none"
-            }
-          },
-          "pluginVersion": "11.6.0",
-          "targets": [
-            {
-              "datasource": {
-                "type": "prometheus",
-                "uid": "PBFA97CFB590B2093"
-              },
-              "expr": "sum(rate(persistence_requests{cadence_service=\"cadence_frontend\",namespace=\"$namespace\"}[2m])) by (le, operation)",
-              "hide": false,
-              "interval": "",
-              "legendFormat": "cadence_frontend-{{operation}}",
-              "refId": "A"
-            },
-            {
-              "datasource": {
-                "type": "prometheus",
-                "uid": "PBFA97CFB590B2093"
-              },
-              "expr": "sum(rate(persistence_requests{cadence_service=\"cadence_matching\",namespace=\"$namespace\"}[2m])) by (le, operation)",
-              "interval": "",
-              "legendFormat": "cadence_matching-{{operation}}",
-              "refId": "B"
-            },
-            {
-              "datasource": {
-                "type": "prometheus",
-                "uid": "PBFA97CFB590B2093"
-              },
-              "expr": "sum(rate(persistence_requests{cadence_service=\"cadence_history\",namespace=\"$namespace\"}[2m])) by (le, operation)",
-              "interval": "",
-              "legendFormat": "cadence_history-{{operation}}",
-              "refId": "C"
-            },
-            {
-              "datasource": {
-                "type": "prometheus",
-                "uid": "PBFA97CFB590B2093"
-              },
-              "expr": "sum(rate(persistence_requests{cadence_service=\"cadence_worker\",namespace=\"$namespace\"}[2m])) by (le, operation)",
-              "interval": "",
-              "legendFormat": "cadence_worker-{{operation}}",
-              "refId": "D"
-            }
-          ],
-          "title": "Persistence By Operation TPS",
-          "type": "timeseries"
-        },
-        {
-          "datasource": {
-            "type": "prometheus",
-            "uid": "PBFA97CFB590B2093"
-          },
-          "fieldConfig": {
-            "defaults": {
-              "color": {
-                "mode": "palette-classic"
-              },
-              "custom": {
-                "axisBorderShow": false,
-                "axisCenteredZero": false,
-                "axisColorMode": "text",
-                "axisLabel": "",
-                "axisPlacement": "auto",
-                "barAlignment": 0,
-                "barWidthFactor": 0.6,
-                "drawStyle": "line",
-                "fillOpacity": 10,
-                "gradientMode": "none",
-                "hideFrom": {
-                  "legend": false,
-                  "tooltip": false,
-                  "viz": false
-                },
-                "insertNulls": false,
-                "lineInterpolation": "linear",
-                "lineWidth": 1,
-                "pointSize": 5,
-                "scaleDistribution": {
-                  "type": "linear"
-                },
-                "showPoints": "never",
-                "spanNulls": false,
-                "stacking": {
-                  "group": "A",
-                  "mode": "none"
-                },
-                "thresholdsStyle": {
-                  "mode": "off"
-                }
-              },
-              "links": [],
-              "mappings": [],
-              "thresholds": {
-                "mode": "absolute",
-                "steps": [
-                  {
-                    "color": "green"
-                  },
-                  {
-                    "color": "red",
-                    "value": 80
-                  }
-                ]
-              },
-              "unit": "short"
-            },
-            "overrides": []
-          },
-          "gridPos": {
-            "h": 8,
-            "w": 12,
-            "x": 12,
-            "y": 85
-          },
-          "id": 90,
-          "options": {
-            "alertThreshold": true,
-            "legend": {
-              "calcs": [
-                "mean",
-                "lastNotNull",
-                "max",
-                "min"
-              ],
-              "displayMode": "list",
-              "placement": "bottom",
-              "showLegend": true
-            },
-            "tooltip": {
-              "hideZeros": false,
-              "mode": "multi",
-              "sort": "none"
-            }
-          },
-<<<<<<< HEAD
-          "pluginVersion": "11.6.0",
-          "targets": [
-            {
-              "datasource": {
-                "type": "prometheus",
-                "uid": "PBFA97CFB590B2093"
-=======
-          "mappings": [],
-          "thresholds": {
-            "mode": "absolute",
-            "steps": [
-              {
-                "color": "green"
->>>>>>> 50d639b1
-              },
-              "expr": "histogram_quantile($quantiles, (sum by (le, operation) (persistence_latency_bucket{namespace=\"$namespace\", cadence_service=\"cadence_frontend\"}))) ",
-              "hide": false,
-              "interval": "",
-              "legendFormat": "cadence_frontend-{{operation}}",
-              "refId": "A"
-            },
-            {
-              "datasource": {
-                "type": "prometheus",
-                "uid": "PBFA97CFB590B2093"
-              },
-              "expr": "histogram_quantile($quantiles, (sum by (le, operation) (persistence_latency_bucket{namespace=\"$namespace\", cadence_service=\"cadence_matching\"}))) ",
-              "interval": "",
-              "legendFormat": "cadence_matching-{{operation}}",
-              "refId": "B"
-            },
-            {
-              "datasource": {
-                "type": "prometheus",
-                "uid": "PBFA97CFB590B2093"
-              },
-              "expr": "histogram_quantile($quantiles, (sum by (le, operation) (persistence_latency_bucket{namespace=\"$namespace\", cadence_service=\"cadence_history\"}))) ",
-              "interval": "",
-              "legendFormat": "cadence_history-{{operation}}",
-              "refId": "C"
-            },
-            {
-              "datasource": {
-                "type": "prometheus",
-                "uid": "PBFA97CFB590B2093"
-              },
-              "expr": "histogram_quantile($quantiles, (sum by (le, operation) (persistence_latency_bucket{namespace=\"$namespace\", cadence_service=\"cadence_worker\"}))) ",
-              "interval": "",
-              "legendFormat": "cadence_worker-{{operation}}",
-              "refId": "D"
-            }
-          ],
-          "title": "Persistence By Operation Latency",
-          "type": "timeseries"
-        },
-<<<<<<< HEAD
-=======
-        "tooltip": {
-          "hideZeros": false,
-          "mode": "single",
-          "sort": "none"
-        }
-      },
-      "pluginVersion": "11.6.0",
-      "targets": [
->>>>>>> 50d639b1
-        {
-          "datasource": {
-            "type": "prometheus",
-            "uid": "PBFA97CFB590B2093"
-          },
-          "fieldConfig": {
-            "defaults": {
-              "color": {
-                "mode": "palette-classic"
-              },
-              "custom": {
-                "axisBorderShow": false,
-                "axisCenteredZero": false,
-                "axisColorMode": "text",
-                "axisLabel": "",
-                "axisPlacement": "auto",
-                "barAlignment": 0,
-                "barWidthFactor": 0.6,
-                "drawStyle": "line",
-                "fillOpacity": 10,
-                "gradientMode": "none",
-                "hideFrom": {
-                  "legend": false,
-                  "tooltip": false,
-                  "viz": false
-                },
-                "insertNulls": false,
-                "lineInterpolation": "linear",
-                "lineWidth": 1,
-                "pointSize": 5,
-                "scaleDistribution": {
-                  "type": "linear"
-                },
-                "showPoints": "never",
-                "spanNulls": false,
-                "stacking": {
-                  "group": "A",
-                  "mode": "none"
-                },
-                "thresholdsStyle": {
-                  "mode": "off"
-                }
-              },
-              "links": [],
-              "mappings": [],
-              "thresholds": {
-                "mode": "absolute",
-                "steps": [
-                  {
-                    "color": "green"
-                  },
-                  {
-                    "color": "red",
-                    "value": 80
-                  }
-                ]
-              },
-              "unit": "short"
-            },
-            "overrides": []
-          },
-          "gridPos": {
-            "h": 8,
-            "w": 12,
-            "x": 0,
-            "y": 93
-          },
-          "id": 91,
-          "options": {
-            "alertThreshold": true,
-            "legend": {
-              "calcs": [
-                "mean",
-                "lastNotNull",
-                "max",
-                "min"
-              ],
-              "displayMode": "list",
-              "placement": "bottom",
-              "showLegend": true
-            },
-            "tooltip": {
-              "hideZeros": false,
-              "mode": "multi",
-              "sort": "none"
-            }
-          },
-          "pluginVersion": "11.6.0",
-          "targets": [
-            {
-              "datasource": {
-                "type": "prometheus",
-                "uid": "PBFA97CFB590B2093"
-              },
-              "expr": "sum by (le, operation) (persistence_errors{namespace=\"$namespace\", cadence_service=\"cadence_frontend\"})",
-              "hide": false,
-              "interval": "",
-              "legendFormat": "cadence_frontend-{{operation}}",
-              "refId": "A"
-            },
-            {
-              "datasource": {
-                "type": "prometheus",
-                "uid": "PBFA97CFB590B2093"
-              },
-              "expr": "sum by (le, operation) (persistence_errors{namespace=\"$namespace\", cadence_service=\"cadence_matching\"})",
-              "interval": "",
-              "legendFormat": "cadence_matching-{{operation}}",
-              "refId": "B"
-            },
-            {
-              "datasource": {
-                "type": "prometheus",
-                "uid": "PBFA97CFB590B2093"
-              },
-              "expr": "sum by (le, operation) (persistence_errors{namespace=\"$namespace\", cadence_service=\"cadence_history\"})",
-              "interval": "",
-              "legendFormat": "cadence_history-{{operation}}",
-              "refId": "C"
-            },
-            {
-              "datasource": {
-                "type": "prometheus",
-                "uid": "PBFA97CFB590B2093"
-              },
-              "expr": "sum by (le, operation) (persistence_errors{namespace=\"$namespace\", cadence_service=\"cadence_worker\"})",
-              "interval": "",
-              "legendFormat": "cadence_worker-{{operation}}",
-              "refId": "D"
-            },
-            {
-              "datasource": {
-                "type": "prometheus",
-                "uid": "PBFA97CFB590B2093"
-              },
-              "expr": "sum by (le, operation) (persistence_errors_condition_failed{namespace=\"$namespace\", cadence_service=\"cadence_matching\"})",
-              "interval": "",
-              "legendFormat": "matching-condition-failed",
-              "refId": "E"
-            },
-            {
-              "datasource": {
-                "type": "prometheus",
-                "uid": "PBFA97CFB590B2093"
-              },
-              "expr": "sum by (le, operation) (persistence_errors_shard_ownership_lost{namespace=\"$namespace\", cadence_service=\"cadence_history\"})",
-              "interval": "",
-              "legendFormat": "history-shard-owneship-lost",
-              "refId": "F"
-            }
-          ],
-          "title": "Persistence Error By Operation Count",
-          "type": "timeseries"
-        }
-      ],
-      "title": "Persistence-Database",
-      "type": "row"
-    },
-    {
-      "collapsed": true,
-      "gridPos": {
-        "h": 1,
-        "w": 24,
-        "x": 0,
-        "y": 77
-      },
-      "id": 36,
-      "panels": [],
-      "title": "Persistence-Kafka&ElasticSearch(Visibility)",
-      "type": "row"
+      "title": "Avg History Length ",
+      "type": "timeseries"
     },
     {
       "datasource": {
@@ -4531,11 +3215,7 @@
         },
         "tooltip": {
           "hideZeros": false,
-<<<<<<< HEAD
-          "mode": "multi",
-=======
           "mode": "single",
->>>>>>> 50d639b1
           "sort": "none"
         }
       },
@@ -4546,145 +3226,12 @@
             "type": "prometheus",
             "uid": "PBFA97CFB590B2093"
           },
-<<<<<<< HEAD
           "expr": "(1 - ( sum(rate(elasticsearch_errors{cadence_service=\"cadence_frontend\",namespace=\"$namespace\"}[2m]))/\n  sum(rate(elasticsearch_requests{cadence_service=\"cadence_frontend\",namespace=\"$namespace\"}[2m])) ) ) * 100",
           "hide": false,
           "interval": "",
           "legendFormat": "cadence_frontend-{{operation}}",
           "refId": "A"
         },
-=======
-          "mappings": [],
-          "thresholds": {
-            "mode": "absolute",
-            "steps": [
-              {
-                "color": "green"
-              },
-              {
-                "color": "red",
-                "value": 80
-              }
-            ]
-          }
-        },
-        "overrides": []
-      },
-      "gridPos": {
-        "h": 8,
-        "w": 12,
-        "x": 12,
-        "y": 102
-      },
-      "id": 23,
-      "options": {
-        "legend": {
-          "calcs": [],
-          "displayMode": "list",
-          "placement": "bottom",
-          "showLegend": true
-        },
-        "tooltip": {
-          "hideZeros": false,
-          "mode": "single",
-          "sort": "none"
-        }
-      },
-      "pluginVersion": "11.6.0",
-      "targets": [
-        {
-          "editorMode": "code",
-          "expr": "sum by (domain) (history_count_sum{domain!=\"all\"}/history_count_count{domain!=\"all\"})\n*1000000000",
-          "legendFormat": "__auto",
-          "range": true,
-          "refId": "A"
-        }
-      ],
-      "title": "Avg History Length ",
-      "type": "timeseries"
-    },
-    {
-      "datasource": {
-        "type": "prometheus",
-        "uid": "PBFA97CFB590B2093"
-      },
-      "fieldConfig": {
-        "defaults": {
-          "color": {
-            "mode": "palette-classic"
-          },
-          "custom": {
-            "axisBorderShow": false,
-            "axisCenteredZero": false,
-            "axisColorMode": "text",
-            "axisLabel": "",
-            "axisPlacement": "auto",
-            "barAlignment": 0,
-            "barWidthFactor": 0.6,
-            "drawStyle": "line",
-            "fillOpacity": 0,
-            "gradientMode": "none",
-            "hideFrom": {
-              "legend": false,
-              "tooltip": false,
-              "viz": false
-            },
-            "insertNulls": false,
-            "lineInterpolation": "linear",
-            "lineWidth": 1,
-            "pointSize": 5,
-            "scaleDistribution": {
-              "type": "linear"
-            },
-            "showPoints": "auto",
-            "spanNulls": false,
-            "stacking": {
-              "group": "A",
-              "mode": "none"
-            },
-            "thresholdsStyle": {
-              "mode": "off"
-            }
-          },
-          "mappings": [],
-          "thresholds": {
-            "mode": "absolute",
-            "steps": [
-              {
-                "color": "green"
-              },
-              {
-                "color": "red",
-                "value": 80
-              }
-            ]
-          }
-        },
-        "overrides": []
-      },
-      "gridPos": {
-        "h": 8,
-        "w": 12,
-        "x": 0,
-        "y": 110
-      },
-      "id": 25,
-      "options": {
-        "legend": {
-          "calcs": [],
-          "displayMode": "list",
-          "placement": "bottom",
-          "showLegend": true
-        },
-        "tooltip": {
-          "hideZeros": false,
-          "mode": "single",
-          "sort": "none"
-        }
-      },
-      "pluginVersion": "11.6.0",
-      "targets": [
->>>>>>> 50d639b1
         {
           "datasource": {
             "type": "prometheus",
@@ -4701,10 +3248,6 @@
     }
   ],
   "preload": false,
-<<<<<<< HEAD
-  "refresh": false,
-=======
->>>>>>> 50d639b1
   "schemaVersion": 41,
   "tags": [],
   "templating": {
@@ -4763,28 +3306,9 @@
     "from": "now-5m",
     "to": "now"
   },
-<<<<<<< HEAD
-  "timepicker": {
-    "refresh_intervals": [
-      "10s",
-      "30s",
-      "1m",
-      "5m",
-      "15m",
-      "30m",
-      "1h",
-      "2h",
-      "1d"
-    ]
-  },
-  "timezone": "",
-  "title": "Cadence-Server",
-  "uid": "1B0efRyGz",
-=======
   "timepicker": {},
   "timezone": "browser",
   "title": "Cadence-Client",
   "uid": "dehkspwgabvuoc",
->>>>>>> 50d639b1
   "version": 1
 }