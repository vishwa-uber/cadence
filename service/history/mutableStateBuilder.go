// Copyright (c) 2017 Uber Technologies, Inc.
//
// Permission is hereby granted, free of charge, to any person obtaining a copy
// of this software and associated documentation files (the "Software"), to deal
// in the Software without restriction, including without limitation the rights
// to use, copy, modify, merge, publish, distribute, sublicense, and/or sell
// copies of the Software, and to permit persons to whom the Software is
// furnished to do so, subject to the following conditions:
//
// The above copyright notice and this permission notice shall be included in
// all copies or substantial portions of the Software.
//
// THE SOFTWARE IS PROVIDED "AS IS", WITHOUT WARRANTY OF ANY KIND, EXPRESS OR
// IMPLIED, INCLUDING BUT NOT LIMITED TO THE WARRANTIES OF MERCHANTABILITY,
// FITNESS FOR A PARTICULAR PURPOSE AND NONINFRINGEMENT. IN NO EVENT SHALL THE
// AUTHORS OR COPYRIGHT HOLDERS BE LIABLE FOR ANY CLAIM, DAMAGES OR OTHER
// LIABILITY, WHETHER IN AN ACTION OF CONTRACT, TORT OR OTHERWISE, ARISING FROM,
// OUT OF OR IN CONNECTION WITH THE SOFTWARE OR THE USE OR OTHER DEALINGS IN
// THE SOFTWARE.

package history

import (
	"fmt"
	"math"
	"time"

	"github.com/pborman/uuid"
	h "github.com/uber/cadence/.gen/go/history"
	workflow "github.com/uber/cadence/.gen/go/shared"
	"github.com/uber/cadence/common"
	"github.com/uber/cadence/common/backoff"
	"github.com/uber/cadence/common/cache"
	"github.com/uber/cadence/common/clock"
	"github.com/uber/cadence/common/cluster"
	"github.com/uber/cadence/common/errors"
	"github.com/uber/cadence/common/log"
	"github.com/uber/cadence/common/log/tag"
	"github.com/uber/cadence/common/persistence"
)

const (
	emptyUUID = "emptyUuid"

	mutableStateInvalidHistoryActionMsg         = "invalid history builder state for action"
	mutableStateInvalidHistoryActionMsgTemplate = mutableStateInvalidHistoryActionMsg + ": %v"
)

var (
	// ErrWorkflowFinished indicates trying to mutate mutable state after workflow finished
	ErrWorkflowFinished = &workflow.InternalServiceError{Message: "invalid mutable state action: mutation after finish"}

	emptyTasks = []persistence.Task{}
)

type (
	mutableStateBuilder struct {
		pendingActivityInfoIDs          map[int64]*persistence.ActivityInfo    // Schedule Event ID -> Activity Info.
		pendingActivityInfoByActivityID map[string]int64                       // Activity ID -> Schedule Event ID of the activity.
		updateActivityInfos             map[*persistence.ActivityInfo]struct{} // Modified activities from last update.
		deleteActivityInfos             map[int64]struct{}                     // Deleted activities from last update.
		syncActivityTasks               map[int64]struct{}                     // Activity to be sync to remote

		pendingTimerInfoIDs map[string]*persistence.TimerInfo   // User Timer ID -> Timer Info.
		updateTimerInfos    map[*persistence.TimerInfo]struct{} // Modified timers from last update.
		deleteTimerInfos    map[string]struct{}                 // Deleted timers from last update.

		pendingChildExecutionInfoIDs map[int64]*persistence.ChildExecutionInfo    // Initiated Event ID -> Child Execution Info
		updateChildExecutionInfos    map[*persistence.ChildExecutionInfo]struct{} // Modified ChildExecution Infos since last update
		deleteChildExecutionInfo     *int64                                       // Deleted ChildExecution Info since last update

		pendingRequestCancelInfoIDs map[int64]*persistence.RequestCancelInfo    // Initiated Event ID -> RequestCancelInfo
		updateRequestCancelInfos    map[*persistence.RequestCancelInfo]struct{} // Modified RequestCancel Infos since last update, for persistence update
		deleteRequestCancelInfo     *int64                                      // Deleted RequestCancel Info since last update, for persistence update

		pendingSignalInfoIDs map[int64]*persistence.SignalInfo    // Initiated Event ID -> SignalInfo
		updateSignalInfos    map[*persistence.SignalInfo]struct{} // Modified SignalInfo since last update
		deleteSignalInfo     *int64                               // Deleted SignalInfo since last update

		pendingSignalRequestedIDs map[string]struct{} // Set of signaled requestIds
		updateSignalRequestedIDs  map[string]struct{} // Set of signaled requestIds since last update
		deleteSignalRequestedID   string              // Deleted signaled requestId

		bufferedEvents       []*workflow.HistoryEvent // buffered history events that are already persisted
		updateBufferedEvents []*workflow.HistoryEvent // buffered history events that needs to be persisted
		clearBufferedEvents  bool                     // delete buffered events from persistence

		executionInfo    *persistence.WorkflowExecutionInfo // Workflow mutable state info.
		versionHistories *persistence.VersionHistories
		replicationState *persistence.ReplicationState
		hBuilder         *historyBuilder

		// in memory only attributes
		// indicates whether there are buffered events in persistence
		hasBufferedEventsInPersistence bool
		// indicates the next event ID in DB, for condition update
		condition int64
		// indicate whether can do replication
		replicationPolicy cache.ReplicationPolicy

		insertTransferTasks    []persistence.Task
		insertReplicationTasks []persistence.Task
		insertTimerTasks       []persistence.Task

		shard           ShardContext
		clusterMetadata cluster.Metadata
		eventsCache     eventsCache
		config          *Config
		timeSource      clock.TimeSource
		logger          log.Logger
	}
)

var _ mutableState = (*mutableStateBuilder)(nil)

func newMutableStateBuilder(
	shard ShardContext,
	eventsCache eventsCache,
	logger log.Logger,
) *mutableStateBuilder {
	s := &mutableStateBuilder{
		updateActivityInfos:             make(map[*persistence.ActivityInfo]struct{}),
		pendingActivityInfoIDs:          make(map[int64]*persistence.ActivityInfo),
		pendingActivityInfoByActivityID: make(map[string]int64),
		deleteActivityInfos:             make(map[int64]struct{}),
		syncActivityTasks:               make(map[int64]struct{}),

		pendingTimerInfoIDs: make(map[string]*persistence.TimerInfo),
		updateTimerInfos:    make(map[*persistence.TimerInfo]struct{}),
		deleteTimerInfos:    make(map[string]struct{}),

		updateChildExecutionInfos:    make(map[*persistence.ChildExecutionInfo]struct{}),
		pendingChildExecutionInfoIDs: make(map[int64]*persistence.ChildExecutionInfo),
		deleteChildExecutionInfo:     nil,

		updateRequestCancelInfos:    make(map[*persistence.RequestCancelInfo]struct{}),
		pendingRequestCancelInfoIDs: make(map[int64]*persistence.RequestCancelInfo),
		deleteRequestCancelInfo:     nil,

		updateSignalInfos:    make(map[*persistence.SignalInfo]struct{}),
		pendingSignalInfoIDs: make(map[int64]*persistence.SignalInfo),
		deleteSignalInfo:     nil,

		updateSignalRequestedIDs:  make(map[string]struct{}),
		pendingSignalRequestedIDs: make(map[string]struct{}),
		deleteSignalRequestedID:   "",

		hasBufferedEventsInPersistence: false,
		condition:                      0,

		clusterMetadata: shard.GetClusterMetadata(),
		eventsCache:     eventsCache,
		shard:           shard,
		config:          shard.GetConfig(),
		timeSource:      shard.GetTimeSource(),
		logger:          logger,
	}
	s.executionInfo = &persistence.WorkflowExecutionInfo{
		DecisionVersion:    common.EmptyVersion,
		DecisionScheduleID: common.EmptyEventID,
		DecisionStartedID:  common.EmptyEventID,
		DecisionRequestID:  emptyUUID,
		DecisionTimeout:    0,

		NextEventID:        common.FirstEventID,
		State:              persistence.WorkflowStateCreated,
		CloseStatus:        persistence.WorkflowCloseStatusNone,
		LastProcessedEvent: common.EmptyEventID,
	}
	s.hBuilder = newHistoryBuilder(s, logger)

	return s
}

func newMutableStateBuilderWithReplicationState(
	shard ShardContext,
	eventsCache eventsCache,
	logger log.Logger,
	version int64,
	replicationPolicy cache.ReplicationPolicy,
) *mutableStateBuilder {
	s := newMutableStateBuilder(shard, eventsCache, logger)
	s.replicationState = &persistence.ReplicationState{
		StartVersion:        version,
		CurrentVersion:      version,
		LastWriteVersion:    common.EmptyVersion,
		LastWriteEventID:    common.EmptyEventID,
		LastReplicationInfo: make(map[string]*persistence.ReplicationInfo),
	}
	s.replicationPolicy = replicationPolicy
	return s
}

func newMutableStateBuilderWithVersionHistories(
	currentCluster string,
	shard ShardContext,
	eventsCache eventsCache,
	logger log.Logger,
	version int64, // TODO the version is in memory only, where should we put it?
) *mutableStateBuilder {
	s := newMutableStateBuilder(currentCluster, shard, eventsCache, logger)
	s.versionHistories = persistence.NewVersionHistories(&persistence.VersionHistory{})
	return s
}

func (e *mutableStateBuilder) CopyToPersistence() *persistence.WorkflowMutableState {
	state := &persistence.WorkflowMutableState{}

	state.ActivityInfos = e.pendingActivityInfoIDs
	state.TimerInfos = e.pendingTimerInfoIDs
	state.ChildExecutionInfos = e.pendingChildExecutionInfoIDs
	state.RequestCancelInfos = e.pendingRequestCancelInfoIDs
	state.SignalInfos = e.pendingSignalInfoIDs
	state.SignalRequestedIDs = e.pendingSignalRequestedIDs
	state.ExecutionInfo = e.executionInfo
	state.ReplicationState = e.replicationState
	state.BufferedEvents = e.bufferedEvents
	return state
}

func (e *mutableStateBuilder) Load(state *persistence.WorkflowMutableState) {

	e.pendingActivityInfoIDs = state.ActivityInfos
	e.pendingTimerInfoIDs = state.TimerInfos
	e.pendingChildExecutionInfoIDs = state.ChildExecutionInfos
	e.pendingRequestCancelInfoIDs = state.RequestCancelInfos
	e.pendingSignalInfoIDs = state.SignalInfos
	e.pendingSignalRequestedIDs = state.SignalRequestedIDs
	e.executionInfo = state.ExecutionInfo

	e.replicationState = state.ReplicationState
	e.bufferedEvents = state.BufferedEvents
	for _, ai := range state.ActivityInfos {
		e.pendingActivityInfoByActivityID[ai.ActivityID] = ai.ScheduleID
	}

	e.hasBufferedEventsInPersistence = len(e.bufferedEvents) > 0
	e.condition = state.ExecutionInfo.NextEventID
}

func (e *mutableStateBuilder) GetEventStoreVersion() int32 {
	return e.GetExecutionInfo().EventStoreVersion
}

func (e *mutableStateBuilder) GetCurrentBranch() []byte {
	return e.executionInfo.GetCurrentBranch()
}

func (e *mutableStateBuilder) GetVersionHistories() *persistence.VersionHistories {
	return e.versionHistories
}

// set eventStoreVersion/treeID/historyBranches
func (e *mutableStateBuilder) SetHistoryTree(treeID string) error {
	initialBranchToken, err := persistence.NewHistoryBranchToken(treeID)
	if err != nil {
		return err
	}
	exeInfo := e.GetExecutionInfo()
	exeInfo.EventStoreVersion = persistence.EventStoreVersionV2
	exeInfo.BranchToken = initialBranchToken
	return nil
}

<<<<<<< HEAD
func (e *mutableStateBuilder) IncrementHistorySize(appendSize int) {
	e.executionInfo.IncreaseHistorySize(int64(appendSize))
}

func (e *mutableStateBuilder) GetHistorySize() int64 {
	return e.executionInfo.HistorySize
}

func (e *mutableStateBuilder) SetNewRunSize(size int) {
	if e.continueAsNew != nil {
		e.continueAsNew.ExecutionInfo.HistorySize = int64(size)
	}
}

func (e *mutableStateBuilder) SetVersionHistories(versionHistories *persistence.VersionHistories) error {
	e.versionHistories = versionHistories
	return nil
}

=======
>>>>>>> 31619e35
func (e *mutableStateBuilder) GetHistoryBuilder() *historyBuilder {
	return e.hBuilder
}

func (e *mutableStateBuilder) SetHistoryBuilder(hBuilder *historyBuilder) {
	e.hBuilder = hBuilder
}

func (e *mutableStateBuilder) GetExecutionInfo() *persistence.WorkflowExecutionInfo {
	return e.executionInfo
}

func (e *mutableStateBuilder) GetReplicationState() *persistence.ReplicationState {
	return e.replicationState
}

func (e *mutableStateBuilder) FlushBufferedEvents() error {
	// put new events into 2 buckets:
	//  1) if the event was added while there was in-flight decision, then put it in buffered bucket
	//  2) otherwise, put it in committed bucket
	var newBufferedEvents []*workflow.HistoryEvent
	var newCommittedEvents []*workflow.HistoryEvent
	for _, event := range e.hBuilder.history {
		if event.GetEventId() == common.BufferedEventID {
			newBufferedEvents = append(newBufferedEvents, event)
		} else {
			newCommittedEvents = append(newCommittedEvents, event)
		}
	}

	// Sometimes we see buffered events are out of order when read back from database.  This is mostly not an issue
	// except in the Activity case where ActivityStarted and ActivityCompleted gets out of order.  The following code
	// is added to reorder buffered events to guarantee all activity completion events will always be processed at the end.
	var reorderedEvents []*workflow.HistoryEvent
	reorderFunc := func(bufferedEvents []*workflow.HistoryEvent) {
		for _, event := range bufferedEvents {
			switch event.GetEventType() {
			case workflow.EventTypeActivityTaskCompleted,
				workflow.EventTypeActivityTaskFailed,
				workflow.EventTypeActivityTaskCanceled,
				workflow.EventTypeActivityTaskTimedOut:
				reorderedEvents = append(reorderedEvents, event)
			case workflow.EventTypeChildWorkflowExecutionCompleted,
				workflow.EventTypeChildWorkflowExecutionFailed,
				workflow.EventTypeChildWorkflowExecutionCanceled,
				workflow.EventTypeChildWorkflowExecutionTimedOut,
				workflow.EventTypeChildWorkflowExecutionTerminated:
				reorderedEvents = append(reorderedEvents, event)
			default:
				newCommittedEvents = append(newCommittedEvents, event)
			}
		}
	}

	// no decision in-flight, flush all buffered events to committed bucket
	if !e.HasInFlightDecisionTask() {
		// flush persisted buffered events
		if len(e.bufferedEvents) > 0 {
			reorderFunc(e.bufferedEvents)
			e.bufferedEvents = nil
		}
		if e.hasBufferedEventsInPersistence {
			e.clearBufferedEvents = true
		}

		// flush pending buffered events
		reorderFunc(e.updateBufferedEvents)
		// clear pending buffered events
		e.updateBufferedEvents = nil

		// Put back all the reordered buffer events at the end
		if len(reorderedEvents) > 0 {
			newCommittedEvents = append(newCommittedEvents, reorderedEvents...)
		}

		// flush new buffered events that were not saved to persistence yet
		newCommittedEvents = append(newCommittedEvents, newBufferedEvents...)
		newBufferedEvents = nil
	}

	newCommittedEvents = e.trimEventsAfterWorkflowClose(newCommittedEvents)
	e.hBuilder.history = newCommittedEvents
	// make sure all new committed events have correct EventID
	e.assignEventIDToBufferedEvents()
	if err := e.assignTaskIDToEvents(); err != nil {
		return err
	}

	// if decision is not closed yet, and there are new buffered events, then put those to the pending buffer
	if e.HasInFlightDecisionTask() && len(newBufferedEvents) > 0 {
		e.updateBufferedEvents = newBufferedEvents
	}

	return nil
}

func (e *mutableStateBuilder) GetStartVersion() int64 {
	if e.replicationState == nil {
		return common.EmptyVersion
	}
	return e.replicationState.StartVersion
}

func (e *mutableStateBuilder) GetCurrentVersion() int64 {
	if e.replicationState == nil {
		return common.EmptyVersion
	}
	return e.replicationState.CurrentVersion
}

func (e *mutableStateBuilder) GetLastWriteVersion() int64 {
	if e.replicationState == nil {
		return common.EmptyVersion
	}
	return e.replicationState.LastWriteVersion
}

func (e *mutableStateBuilder) UpdateReplicationPolicy(
	replicationPolicy cache.ReplicationPolicy,
) {

	e.replicationPolicy = replicationPolicy
}

func (e *mutableStateBuilder) UpdateReplicationStateVersion(
	version int64,
	forceUpdate bool,
) {

	if version > e.replicationState.CurrentVersion || forceUpdate {
		e.replicationState.CurrentVersion = version
	}
}

// Assumption: It is expected CurrentVersion on replication state is updated at the start of transaction when
// mutableState is loaded for this workflow execution.
func (e *mutableStateBuilder) UpdateReplicationStateLastEventID(
	lastWriteVersion,
	lastEventID int64,
) {
	e.replicationState.LastWriteVersion = lastWriteVersion
	e.replicationState.LastWriteEventID = lastEventID

	lastEventSourceCluster := e.clusterMetadata.ClusterNameForFailoverVersion(lastWriteVersion)
	currentCluster := e.clusterMetadata.GetCurrentClusterName()
	if lastEventSourceCluster != currentCluster {
		info, ok := e.replicationState.LastReplicationInfo[lastEventSourceCluster]
		if !ok {
			// ReplicationInfo doesn't exist for this cluster, create one
			info = &persistence.ReplicationInfo{}
			e.replicationState.LastReplicationInfo[lastEventSourceCluster] = info
		}

		info.Version = lastWriteVersion
		info.LastEventID = lastEventID
	}
}

func (e *mutableStateBuilder) checkAndClearTimerFiredEvent(timerID string) *workflow.HistoryEvent {
	var timerEvent *workflow.HistoryEvent

	e.bufferedEvents, timerEvent = checkAndClearTimerFiredEvent(e.bufferedEvents, timerID)
	if timerEvent != nil {
		return timerEvent
	}
	e.updateBufferedEvents, timerEvent = checkAndClearTimerFiredEvent(e.updateBufferedEvents, timerID)
	if timerEvent != nil {
		return timerEvent
	}
	e.hBuilder.history, timerEvent = checkAndClearTimerFiredEvent(e.hBuilder.history, timerID)
	return timerEvent
}

func checkAndClearTimerFiredEvent(
	events []*workflow.HistoryEvent,
	timerID string,
) ([]*workflow.HistoryEvent, *workflow.HistoryEvent) {
	// go over all history events. if we find a timer fired event for the given
	// timerID, clear it
	timerFiredIdx := -1
	for idx, event := range events {
		if event.GetEventType() == workflow.EventTypeTimerFired &&
			event.GetTimerFiredEventAttributes().GetTimerId() == timerID {
			timerFiredIdx = idx
			break
		}
	}
	if timerFiredIdx == -1 {
		return events, nil
	}

	timerEvent := events[timerFiredIdx]
	return append(events[:timerFiredIdx], events[timerFiredIdx+1:]...), timerEvent
}

func (e *mutableStateBuilder) trimEventsAfterWorkflowClose(input []*workflow.HistoryEvent) []*workflow.HistoryEvent {
	if len(input) == 0 {
		return input
	}

	nextIndex := 0

loop:
	for _, event := range input {
		nextIndex++

		switch event.GetEventType() {
		case workflow.EventTypeWorkflowExecutionCompleted,
			workflow.EventTypeWorkflowExecutionFailed,
			workflow.EventTypeWorkflowExecutionTimedOut,
			workflow.EventTypeWorkflowExecutionTerminated,
			workflow.EventTypeWorkflowExecutionContinuedAsNew,
			workflow.EventTypeWorkflowExecutionCanceled:

			break loop
		}
	}

	return input[0:nextIndex]
}

func (e *mutableStateBuilder) assignEventIDToBufferedEvents() {
	newCommittedEvents := e.hBuilder.history

	scheduledIDToStartedID := make(map[int64]int64)
	for _, event := range newCommittedEvents {
		if event.GetEventId() != common.BufferedEventID {
			continue
		}

		eventID := e.executionInfo.NextEventID
		event.EventId = common.Int64Ptr(eventID)
		e.executionInfo.IncreaseNextEventID()

		switch event.GetEventType() {
		case workflow.EventTypeActivityTaskStarted:
			attributes := event.ActivityTaskStartedEventAttributes
			scheduledID := attributes.GetScheduledEventId()
			scheduledIDToStartedID[scheduledID] = eventID
			if ai, ok := e.GetActivityInfo(scheduledID); ok {
				ai.StartedID = eventID
				e.updateActivityInfos[ai] = struct{}{}
			}
		case workflow.EventTypeChildWorkflowExecutionStarted:
			attributes := event.ChildWorkflowExecutionStartedEventAttributes
			initiatedID := attributes.GetInitiatedEventId()
			scheduledIDToStartedID[initiatedID] = eventID
			if ci, ok := e.GetChildExecutionInfo(initiatedID); ok {
				ci.StartedID = eventID
				e.updateChildExecutionInfos[ci] = struct{}{}
			}
		case workflow.EventTypeActivityTaskCompleted:
			attributes := event.ActivityTaskCompletedEventAttributes
			if startedID, ok := scheduledIDToStartedID[attributes.GetScheduledEventId()]; ok {
				attributes.StartedEventId = common.Int64Ptr(startedID)
			}
		case workflow.EventTypeActivityTaskFailed:
			attributes := event.ActivityTaskFailedEventAttributes
			if startedID, ok := scheduledIDToStartedID[attributes.GetScheduledEventId()]; ok {
				attributes.StartedEventId = common.Int64Ptr(startedID)
			}
		case workflow.EventTypeActivityTaskTimedOut:
			attributes := event.ActivityTaskTimedOutEventAttributes
			if startedID, ok := scheduledIDToStartedID[attributes.GetScheduledEventId()]; ok {
				attributes.StartedEventId = common.Int64Ptr(startedID)
			}
		case workflow.EventTypeActivityTaskCanceled:
			attributes := event.ActivityTaskCanceledEventAttributes
			if startedID, ok := scheduledIDToStartedID[attributes.GetScheduledEventId()]; ok {
				attributes.StartedEventId = common.Int64Ptr(startedID)
			}
		case workflow.EventTypeChildWorkflowExecutionCompleted:
			attributes := event.ChildWorkflowExecutionCompletedEventAttributes
			if startedID, ok := scheduledIDToStartedID[attributes.GetInitiatedEventId()]; ok {
				attributes.StartedEventId = common.Int64Ptr(startedID)
			}
		case workflow.EventTypeChildWorkflowExecutionFailed:
			attributes := event.ChildWorkflowExecutionFailedEventAttributes
			if startedID, ok := scheduledIDToStartedID[attributes.GetInitiatedEventId()]; ok {
				attributes.StartedEventId = common.Int64Ptr(startedID)
			}
		case workflow.EventTypeChildWorkflowExecutionTimedOut:
			attributes := event.ChildWorkflowExecutionTimedOutEventAttributes
			if startedID, ok := scheduledIDToStartedID[attributes.GetInitiatedEventId()]; ok {
				attributes.StartedEventId = common.Int64Ptr(startedID)
			}
		case workflow.EventTypeChildWorkflowExecutionCanceled:
			attributes := event.ChildWorkflowExecutionCanceledEventAttributes
			if startedID, ok := scheduledIDToStartedID[attributes.GetInitiatedEventId()]; ok {
				attributes.StartedEventId = common.Int64Ptr(startedID)
			}
		case workflow.EventTypeChildWorkflowExecutionTerminated:
			attributes := event.ChildWorkflowExecutionTerminatedEventAttributes
			if startedID, ok := scheduledIDToStartedID[attributes.GetInitiatedEventId()]; ok {
				attributes.StartedEventId = common.Int64Ptr(startedID)
			}
		}
	}
}

func (e *mutableStateBuilder) assignTaskIDToEvents() error {

	// assign task IDs to all history events
	// first transient events
	numTaskIDs := len(e.hBuilder.transientHistory)
	if numTaskIDs > 0 {
		taskIDs, err := e.shard.GetTransferTaskIDs(numTaskIDs)
		if err != nil {
			return err
		}

		for index, event := range e.hBuilder.transientHistory {
			if event.GetTaskId() == common.EmptyEventTaskID {
				taskID := taskIDs[index]
				event.TaskId = common.Int64Ptr(taskID)
				e.executionInfo.LastEventTaskID = taskID
			}
		}
	}

	// then normal events
	numTaskIDs = len(e.hBuilder.history)
	if numTaskIDs > 0 {
		taskIDs, err := e.shard.GetTransferTaskIDs(numTaskIDs)
		if err != nil {
			return err
		}

		for index, event := range e.hBuilder.history {
			if event.GetTaskId() == common.EmptyEventTaskID {
				taskID := taskIDs[index]
				event.TaskId = common.Int64Ptr(taskID)
				e.executionInfo.LastEventTaskID = taskID
			}
		}
	}

	return nil
}

func (e *mutableStateBuilder) IsStickyTaskListEnabled() bool {
	return len(e.executionInfo.StickyTaskList) > 0
}

func (e *mutableStateBuilder) CreateNewHistoryEvent(eventType workflow.EventType) *workflow.HistoryEvent {
	return e.CreateNewHistoryEventWithTimestamp(eventType, e.timeSource.Now().UnixNano())
}

func (e *mutableStateBuilder) CreateNewHistoryEventWithTimestamp(
	eventType workflow.EventType,
	timestamp int64,
) *workflow.HistoryEvent {
	eventID := e.executionInfo.NextEventID
	if e.shouldBufferEvent(eventType) {
		eventID = common.BufferedEventID
	} else {
		// only increase NextEventID if event is not buffered
		e.executionInfo.IncreaseNextEventID()
	}

	ts := common.Int64Ptr(timestamp)
	historyEvent := &workflow.HistoryEvent{}
	historyEvent.EventId = common.Int64Ptr(eventID)
	historyEvent.Timestamp = ts
	historyEvent.EventType = common.EventTypePtr(eventType)
	historyEvent.Version = common.Int64Ptr(e.GetCurrentVersion())
	historyEvent.TaskId = common.Int64Ptr(common.EmptyEventTaskID)

	return historyEvent
}

func (e *mutableStateBuilder) shouldBufferEvent(eventType workflow.EventType) bool {
	switch eventType {
	case // do not buffer for workflow state change
		workflow.EventTypeWorkflowExecutionStarted,
		workflow.EventTypeWorkflowExecutionCompleted,
		workflow.EventTypeWorkflowExecutionFailed,
		workflow.EventTypeWorkflowExecutionTimedOut,
		workflow.EventTypeWorkflowExecutionTerminated,
		workflow.EventTypeWorkflowExecutionContinuedAsNew,
		workflow.EventTypeWorkflowExecutionCanceled:
		return false
	case // decision event should not be buffered
		workflow.EventTypeDecisionTaskScheduled,
		workflow.EventTypeDecisionTaskStarted,
		workflow.EventTypeDecisionTaskCompleted,
		workflow.EventTypeDecisionTaskFailed,
		workflow.EventTypeDecisionTaskTimedOut:
		return false
	case // events generated directly from decisions should not be buffered
		// workflow complete, failed, cancelled and continue-as-new events are duplication of above
		// just put is here for reference
		// workflow.EventTypeWorkflowExecutionCompleted,
		// workflow.EventTypeWorkflowExecutionFailed,
		// workflow.EventTypeWorkflowExecutionCanceled,
		// workflow.EventTypeWorkflowExecutionContinuedAsNew,
		workflow.EventTypeActivityTaskScheduled,
		workflow.EventTypeActivityTaskCancelRequested,
		workflow.EventTypeTimerStarted,
		// DecisionTypeCancelTimer is an exception. This decision will be mapped
		// to either workflow.EventTypeTimerCanceled, or workflow.EventTypeCancelTimerFailed.
		// So both should not be buffered. Ref: historyEngine, search for "workflow.DecisionTypeCancelTimer"
		workflow.EventTypeTimerCanceled,
		workflow.EventTypeCancelTimerFailed,
		workflow.EventTypeRequestCancelExternalWorkflowExecutionInitiated,
		workflow.EventTypeMarkerRecorded,
		workflow.EventTypeStartChildWorkflowExecutionInitiated,
		workflow.EventTypeSignalExternalWorkflowExecutionInitiated,
		workflow.EventTypeUpsertWorkflowSearchAttributes:
		// do not buffer event if event is directly generated from a corresponding decision

		// sanity check there is no decision on the fly
		if e.HasInFlightDecisionTask() {
			msg := fmt.Sprintf("history mutable state is processing event: %v while there is decision pending. "+
				"domainID: %v, workflow ID: %v, run ID: %v.", eventType, e.executionInfo.DomainID, e.executionInfo.WorkflowID, e.executionInfo.RunID)
			panic(msg)
		}
		return false
	default:
		return true
	}
}

func (e *mutableStateBuilder) GetWorkflowType() *workflow.WorkflowType {
	wType := &workflow.WorkflowType{}
	wType.Name = common.StringPtr(e.executionInfo.WorkflowTypeName)

	return wType
}

func (e *mutableStateBuilder) GetActivityScheduledEvent(scheduleEventID int64) (*workflow.HistoryEvent, bool) {
	ai, ok := e.pendingActivityInfoIDs[scheduleEventID]
	if !ok {
		return nil, false
	}

	// Needed for backward compatibility reason
	if ai.ScheduledEvent != nil {
		return ai.ScheduledEvent, true
	}

	scheduledEvent, err := e.eventsCache.getEvent(e.executionInfo.DomainID, e.executionInfo.WorkflowID,
		e.executionInfo.RunID, ai.ScheduledEventBatchID, ai.ScheduleID, e.executionInfo.EventStoreVersion,
		e.executionInfo.GetCurrentBranch())
	if err != nil {
		return nil, false
	}
	return scheduledEvent, true
}

// GetActivityInfo gives details about an activity that is currently in progress.
func (e *mutableStateBuilder) GetActivityInfo(scheduleEventID int64) (*persistence.ActivityInfo, bool) {
	ai, ok := e.pendingActivityInfoIDs[scheduleEventID]
	return ai, ok
}

// GetActivityByActivityID gives details about an activity that is currently in progress.
func (e *mutableStateBuilder) GetActivityByActivityID(activityID string) (*persistence.ActivityInfo, bool) {
	eventID, ok := e.pendingActivityInfoByActivityID[activityID]
	if !ok {
		return nil, false
	}

	ai, ok := e.pendingActivityInfoIDs[eventID]
	return ai, ok
}

// GetScheduleIDByActivityID return scheduleID given activityID
func (e *mutableStateBuilder) GetScheduleIDByActivityID(activityID string) (int64, bool) {
	scheduleID, ok := e.pendingActivityInfoByActivityID[activityID]
	return scheduleID, ok
}

// GetChildExecutionInfo gives details about a child execution that is currently in progress.
func (e *mutableStateBuilder) GetChildExecutionInfo(initiatedEventID int64) (*persistence.ChildExecutionInfo, bool) {
	ci, ok := e.pendingChildExecutionInfoIDs[initiatedEventID]
	return ci, ok
}

// GetChildExecutionInitiatedEvent reads out the ChildExecutionInitiatedEvent from mutable state for in-progress child
// executions
func (e *mutableStateBuilder) GetChildExecutionInitiatedEvent(initiatedEventID int64) (*workflow.HistoryEvent, bool) {
	ci, ok := e.pendingChildExecutionInfoIDs[initiatedEventID]
	if !ok {
		return nil, false
	}

	// Needed for backward compatibility reason
	if ci.InitiatedEvent != nil {
		return ci.InitiatedEvent, true
	}

	initiatedEvent, err := e.eventsCache.getEvent(e.executionInfo.DomainID, e.executionInfo.WorkflowID,
		e.executionInfo.RunID, ci.InitiatedEventBatchID, ci.InitiatedID, e.executionInfo.EventStoreVersion,
		e.executionInfo.GetCurrentBranch())
	if err != nil {
		return nil, false
	}
	return initiatedEvent, true
}

// GetRequestCancelInfo gives details about a request cancellation that is currently in progress.
func (e *mutableStateBuilder) GetRequestCancelInfo(initiatedEventID int64) (*persistence.RequestCancelInfo, bool) {
	ri, ok := e.pendingRequestCancelInfoIDs[initiatedEventID]
	return ri, ok
}

func (e *mutableStateBuilder) GetRetryBackoffDuration(errReason string) time.Duration {
	info := e.executionInfo
	if !info.HasRetryPolicy {
		return backoff.NoBackoff
	}

	return getBackoffInterval(info.Attempt, info.MaximumAttempts, info.InitialInterval, info.MaximumInterval, info.BackoffCoefficient, e.timeSource.Now(), info.ExpirationTime, errReason, info.NonRetriableErrors)
}

func (e *mutableStateBuilder) GetCronBackoffDuration() time.Duration {
	info := e.executionInfo
	if len(info.CronSchedule) == 0 {
		return backoff.NoBackoff
	}
	return backoff.GetBackoffForNextSchedule(info.CronSchedule, e.timeSource.Now())
}

// GetSignalInfo get details about a signal request that is currently in progress.
func (e *mutableStateBuilder) GetSignalInfo(initiatedEventID int64) (*persistence.SignalInfo, bool) {
	ri, ok := e.pendingSignalInfoIDs[initiatedEventID]
	return ri, ok
}

func (e *mutableStateBuilder) GetAllSignalsToSend() map[int64]*persistence.SignalInfo {
	return e.pendingSignalInfoIDs
}

func (e *mutableStateBuilder) GetAllRequestCancels() map[int64]*persistence.RequestCancelInfo {
	return e.pendingRequestCancelInfoIDs
}

// GetCompletionEvent retrieves the workflow completion event from mutable state
func (e *mutableStateBuilder) GetCompletionEvent() (*workflow.HistoryEvent, bool) {
	if e.executionInfo.State != persistence.WorkflowStateCompleted {
		return nil, false
	}

	// Needed for backward compatibility reason
	if e.executionInfo.CompletionEvent != nil {
		return e.executionInfo.CompletionEvent, true
	}

	// Needed for backward compatibility reason
	if e.executionInfo.CompletionEventBatchID == common.EmptyEventID {
		return nil, false
	}

	// Completion EventID is always one less than NextEventID after workflow is completed
	completionEventID := e.executionInfo.NextEventID - 1
	firstEventID := e.executionInfo.CompletionEventBatchID
	completionEvent, err := e.eventsCache.getEvent(e.executionInfo.DomainID, e.executionInfo.WorkflowID,
		e.executionInfo.RunID, firstEventID, completionEventID, e.executionInfo.EventStoreVersion,
		e.executionInfo.GetCurrentBranch())
	if err != nil {
		return nil, false
	}

	return completionEvent, true
}

// GetStartEvent retrieves the workflow start event from mutable state
func (e *mutableStateBuilder) GetStartEvent() (*workflow.HistoryEvent, bool) {
	startEvent, err := e.eventsCache.getEvent(e.executionInfo.DomainID, e.executionInfo.WorkflowID,
		e.executionInfo.RunID, common.FirstEventID, common.FirstEventID, e.executionInfo.EventStoreVersion,
		e.executionInfo.GetCurrentBranch())
	if err != nil {
		return nil, false
	}
	return startEvent, true
}

// DeletePendingChildExecution deletes details about a ChildExecutionInfo.
func (e *mutableStateBuilder) DeletePendingChildExecution(initiatedEventID int64) {
	delete(e.pendingChildExecutionInfoIDs, initiatedEventID)
	e.deleteChildExecutionInfo = common.Int64Ptr(initiatedEventID)
}

// DeletePendingRequestCancel deletes details about a RequestCancelInfo.
func (e *mutableStateBuilder) DeletePendingRequestCancel(initiatedEventID int64) {
	delete(e.pendingRequestCancelInfoIDs, initiatedEventID)
	e.deleteRequestCancelInfo = common.Int64Ptr(initiatedEventID)
}

// DeletePendingSignal deletes details about a SignalInfo
func (e *mutableStateBuilder) DeletePendingSignal(initiatedEventID int64) {
	delete(e.pendingSignalInfoIDs, initiatedEventID)
	e.deleteSignalInfo = common.Int64Ptr(initiatedEventID)
}

func (e *mutableStateBuilder) writeEventToCache(event *workflow.HistoryEvent) {
	// For start event: store it within events cache so the recordWorkflowStarted transfer task doesn't need to
	// load it from database
	// For completion event: store it within events cache so we can communicate the result to parent execution
	// during the processing of DeleteTransferTask without loading this event from database
	e.eventsCache.putEvent(e.executionInfo.DomainID, e.executionInfo.WorkflowID, e.executionInfo.RunID,
		event.GetEventId(), event)
}

func (e *mutableStateBuilder) hasPendingTasks() bool {
	return len(e.pendingActivityInfoIDs) > 0 || len(e.pendingTimerInfoIDs) > 0
}

func (e *mutableStateBuilder) HasParentExecution() bool {
	return e.executionInfo.ParentDomainID != "" && e.executionInfo.ParentWorkflowID != ""
}

func (e *mutableStateBuilder) UpdateActivityProgress(
	ai *persistence.ActivityInfo,
	request *workflow.RecordActivityTaskHeartbeatRequest,
) {
	ai.Version = e.GetCurrentVersion()
	ai.Details = request.Details
	ai.LastHeartBeatUpdatedTime = e.timeSource.Now()
	e.updateActivityInfos[ai] = struct{}{}
	e.syncActivityTasks[ai.ScheduleID] = struct{}{}
}

// ReplicateActivityInfo replicate the necessary activity information
func (e *mutableStateBuilder) ReplicateActivityInfo(
	request *h.SyncActivityRequest,
	resetActivityTimerTaskStatus bool,
) error {
	ai, ok := e.pendingActivityInfoIDs[request.GetScheduledId()]
	if !ok {
		return fmt.Errorf("unable to find activity with schedule event id: %v in mutable state", ai.ScheduleID)
	}

	ai.Version = request.GetVersion()
	ai.ScheduledTime = time.Unix(0, request.GetScheduledTime())
	ai.StartedID = request.GetStartedId()
	ai.LastHeartBeatUpdatedTime = time.Unix(0, request.GetLastHeartbeatTime())
	if ai.StartedID == common.EmptyEventID {
		ai.StartedTime = time.Time{}
	} else {
		ai.StartedTime = time.Unix(0, request.GetStartedTime())
	}
	ai.Details = request.GetDetails()
	ai.Attempt = request.GetAttempt()
	ai.LastFailureReason = request.GetLastFailureReason()
	ai.LastWorkerIdentity = request.GetLastWorkerIdentity()

	if resetActivityTimerTaskStatus {
		ai.TimerTaskStatus = TimerTaskStatusNone
	}

	e.updateActivityInfos[ai] = struct{}{}
	return nil
}

// UpdateActivity updates an activity
func (e *mutableStateBuilder) UpdateActivity(ai *persistence.ActivityInfo) error {
	_, ok := e.pendingActivityInfoIDs[ai.ScheduleID]
	if !ok {
		return fmt.Errorf("unable to find activity with schedule event id: %v in mutable state", ai.ScheduleID)
	}
	e.updateActivityInfos[ai] = struct{}{}
	return nil
}

// DeleteActivity deletes details about an activity.
func (e *mutableStateBuilder) DeleteActivity(scheduleEventID int64) error {
	a, ok := e.pendingActivityInfoIDs[scheduleEventID]
	if !ok {
		errorMsg := fmt.Sprintf("Unable to find activity with schedule event id: %v in mutable state", scheduleEventID)
		e.logger.Error(errorMsg, tag.ErrorTypeInvalidMutableStateAction)
		return errors.NewInternalFailureError(errorMsg)
	}
	delete(e.pendingActivityInfoIDs, scheduleEventID)

	_, ok = e.pendingActivityInfoByActivityID[a.ActivityID]
	if !ok {
		errorMsg := fmt.Sprintf("Unable to find activity: %v in mutable state", a.ActivityID)
		e.logger.Error(errorMsg, tag.ErrorTypeInvalidMutableStateAction)
		return errors.NewInternalFailureError(errorMsg)
	}
	delete(e.pendingActivityInfoByActivityID, a.ActivityID)

	e.deleteActivityInfos[scheduleEventID] = struct{}{}
	return nil
}

// GetUserTimer gives details about a user timer.
func (e *mutableStateBuilder) GetUserTimer(timerID string) (bool, *persistence.TimerInfo) {
	a, ok := e.pendingTimerInfoIDs[timerID]
	return ok, a
}

// UpdateUserTimer updates the user timer in progress.
func (e *mutableStateBuilder) UpdateUserTimer(timerID string, ti *persistence.TimerInfo) {
	e.pendingTimerInfoIDs[timerID] = ti
	e.updateTimerInfos[ti] = struct{}{}
}

// DeleteUserTimer deletes an user timer.
func (e *mutableStateBuilder) DeleteUserTimer(timerID string) {
	delete(e.pendingTimerInfoIDs, timerID)
	e.deleteTimerInfos[timerID] = struct{}{}
}

func (e *mutableStateBuilder) getDecisionInfo() *decisionInfo {
	return &decisionInfo{
		Version:            e.executionInfo.DecisionVersion,
		ScheduleID:         e.executionInfo.DecisionScheduleID,
		StartedID:          e.executionInfo.DecisionStartedID,
		RequestID:          e.executionInfo.DecisionRequestID,
		DecisionTimeout:    e.executionInfo.DecisionTimeout,
		Attempt:            e.executionInfo.DecisionAttempt,
		StartedTimestamp:   e.executionInfo.DecisionStartedTimestamp,
		ScheduledTimestamp: e.executionInfo.DecisionScheduledTimestamp,
	}
}

// GetPendingDecision returns details about the in-progress decision task
func (e *mutableStateBuilder) GetPendingDecision(scheduleEventID int64) (*decisionInfo, bool) {
	di := e.getDecisionInfo()
	if scheduleEventID == di.ScheduleID {
		return di, true
	}
	return nil, false
}

func (e *mutableStateBuilder) GetPendingActivityInfos() map[int64]*persistence.ActivityInfo {
	return e.pendingActivityInfoIDs
}

func (e *mutableStateBuilder) GetPendingTimerInfos() map[string]*persistence.TimerInfo {
	return e.pendingTimerInfoIDs
}

func (e *mutableStateBuilder) GetPendingChildExecutionInfos() map[int64]*persistence.ChildExecutionInfo {
	return e.pendingChildExecutionInfoIDs
}

func (e *mutableStateBuilder) HasPendingDecisionTask() bool {
	return e.executionInfo.DecisionScheduleID != common.EmptyEventID
}

func (e *mutableStateBuilder) HasProcessedOrPendingDecisionTask() bool {
	return e.HasPendingDecisionTask() || e.GetPreviousStartedEventID() != common.EmptyEventID
}

func (e *mutableStateBuilder) HasInFlightDecisionTask() bool {
	return e.executionInfo.DecisionStartedID > 0
}

func (e *mutableStateBuilder) GetInFlightDecisionTask() (*decisionInfo, bool) {
	if e.executionInfo.DecisionScheduleID == common.EmptyEventID ||
		e.executionInfo.DecisionStartedID == common.EmptyEventID {
		return nil, false
	}

	di := e.getDecisionInfo()
	return di, true
}

func (e *mutableStateBuilder) HasBufferedEvents() bool {
	if len(e.bufferedEvents) > 0 || len(e.updateBufferedEvents) > 0 {
		return true
	}

	for _, event := range e.hBuilder.history {
		if event.GetEventId() == common.BufferedEventID {
			return true
		}
	}

	return false
}

// UpdateDecision updates a decision task.
func (e *mutableStateBuilder) UpdateDecision(di *decisionInfo) {
	e.executionInfo.DecisionVersion = di.Version
	e.executionInfo.DecisionScheduleID = di.ScheduleID
	e.executionInfo.DecisionStartedID = di.StartedID
	e.executionInfo.DecisionRequestID = di.RequestID
	e.executionInfo.DecisionTimeout = di.DecisionTimeout
	e.executionInfo.DecisionAttempt = di.Attempt
	e.executionInfo.DecisionStartedTimestamp = di.StartedTimestamp
	e.executionInfo.DecisionScheduledTimestamp = di.ScheduledTimestamp

	e.logger.Debug(fmt.Sprintf("Decision Updated: {Schedule: %v, Started: %v, ID: %v, Timeout: %v, Attempt: %v, Timestamp: %v}",
		di.ScheduleID, di.StartedID, di.RequestID, di.DecisionTimeout, di.Attempt, di.StartedTimestamp))
}

// DeleteDecision deletes a decision task.
func (e *mutableStateBuilder) DeleteDecision() {
	emptyDecisionInfo := &decisionInfo{
		Version:            common.EmptyVersion,
		ScheduleID:         common.EmptyEventID,
		StartedID:          common.EmptyEventID,
		RequestID:          emptyUUID,
		DecisionTimeout:    0,
		Attempt:            0,
		StartedTimestamp:   0,
		ScheduledTimestamp: 0,
	}
	e.UpdateDecision(emptyDecisionInfo)
}

func (e *mutableStateBuilder) FailDecision(incrementAttempt bool) {
	// Clear stickiness whenever decision fails
	e.ClearStickyness()

	failDecisionInfo := &decisionInfo{
		Version:          common.EmptyVersion,
		ScheduleID:       common.EmptyEventID,
		StartedID:        common.EmptyEventID,
		RequestID:        emptyUUID,
		DecisionTimeout:  0,
		StartedTimestamp: 0,
	}
	if incrementAttempt {
		failDecisionInfo.Attempt = e.executionInfo.DecisionAttempt + 1
		failDecisionInfo.ScheduledTimestamp = e.timeSource.Now().UnixNano()
	}
	e.UpdateDecision(failDecisionInfo)
}

func (e *mutableStateBuilder) ClearStickyness() {
	e.executionInfo.StickyTaskList = ""
	e.executionInfo.StickyScheduleToStartTimeout = 0
	e.executionInfo.ClientLibraryVersion = ""
	e.executionInfo.ClientFeatureVersion = ""
	e.executionInfo.ClientImpl = ""
}

// GetLastFirstEventID returns last first event ID
// first event ID is the ID of a batch of events in a single history events record
func (e *mutableStateBuilder) GetLastFirstEventID() int64 {
	return e.executionInfo.LastFirstEventID
}

// GetNextEventID returns next event ID
func (e *mutableStateBuilder) GetNextEventID() int64 {
	return e.executionInfo.NextEventID
}

// GetPreviousStartedEventID returns last started decision task event ID
func (e *mutableStateBuilder) GetPreviousStartedEventID() int64 {
	return e.executionInfo.LastProcessedEvent
}

func (e *mutableStateBuilder) IsWorkflowExecutionRunning() bool {
	switch e.executionInfo.State {
	case persistence.WorkflowStateCreated:
		return true
	case persistence.WorkflowStateRunning:
		return true
	case persistence.WorkflowStateCompleted:
		return false
	case persistence.WorkflowStateZombie:
		return false
	default:
		panic(fmt.Sprintf("unknown execution state: %v", e.executionInfo.State))
	}
}

func (e *mutableStateBuilder) IsCancelRequested() (bool, string) {
	if e.executionInfo.CancelRequested {
		return e.executionInfo.CancelRequested, e.executionInfo.CancelRequestID
	}

	return false, ""
}

func (e *mutableStateBuilder) IsSignalRequested(requestID string) bool {
	if _, ok := e.pendingSignalRequestedIDs[requestID]; ok {
		return true
	}
	return false
}

func (e *mutableStateBuilder) AddSignalRequested(requestID string) {
	if e.pendingSignalRequestedIDs == nil {
		e.pendingSignalRequestedIDs = make(map[string]struct{})
	}
	if e.updateSignalRequestedIDs == nil {
		e.updateSignalRequestedIDs = make(map[string]struct{})
	}
	e.pendingSignalRequestedIDs[requestID] = struct{}{} // add requestID to set
	e.updateSignalRequestedIDs[requestID] = struct{}{}
}

func (e *mutableStateBuilder) DeleteSignalRequested(requestID string) {
	delete(e.pendingSignalRequestedIDs, requestID)
	e.deleteSignalRequestedID = requestID
}

func (e *mutableStateBuilder) addWorkflowExecutionStartedEventForContinueAsNew(
	domainEntry *cache.DomainCacheEntry,
	parentExecutionInfo *h.ParentExecutionInfo,
	execution workflow.WorkflowExecution,
	previousExecutionState mutableState,
	attributes *workflow.ContinueAsNewWorkflowExecutionDecisionAttributes,
	firstRunID string,
) (*workflow.HistoryEvent, error) {

	previousExecutionInfo := previousExecutionState.GetExecutionInfo()
	taskList := previousExecutionInfo.TaskList
	if attributes.TaskList != nil {
		taskList = attributes.TaskList.GetName()
	}
	tl := &workflow.TaskList{}
	tl.Name = common.StringPtr(taskList)

	workflowType := previousExecutionInfo.WorkflowTypeName
	if attributes.WorkflowType != nil {
		workflowType = attributes.WorkflowType.GetName()
	}
	wType := &workflow.WorkflowType{}
	wType.Name = common.StringPtr(workflowType)

	decisionTimeout := previousExecutionInfo.DecisionTimeoutValue
	if attributes.TaskStartToCloseTimeoutSeconds != nil {
		decisionTimeout = attributes.GetTaskStartToCloseTimeoutSeconds()
	}

	createRequest := &workflow.StartWorkflowExecutionRequest{
		RequestId:                           common.StringPtr(uuid.New()),
		Domain:                              common.StringPtr(domainEntry.GetInfo().Name),
		WorkflowId:                          execution.WorkflowId,
		TaskList:                            tl,
		WorkflowType:                        wType,
		TaskStartToCloseTimeoutSeconds:      common.Int32Ptr(decisionTimeout),
		ExecutionStartToCloseTimeoutSeconds: attributes.ExecutionStartToCloseTimeoutSeconds,
		Input:                               attributes.Input,
		Header:                              attributes.Header,
		RetryPolicy:                         attributes.RetryPolicy,
		CronSchedule:                        attributes.CronSchedule,
	}

	req := &h.StartWorkflowExecutionRequest{
		DomainUUID:                      common.StringPtr(domainEntry.GetInfo().ID),
		StartRequest:                    createRequest,
		ParentExecutionInfo:             parentExecutionInfo,
		LastCompletionResult:            attributes.LastCompletionResult,
		ContinuedFailureReason:          attributes.FailureReason,
		ContinuedFailureDetails:         attributes.FailureDetails,
		ContinueAsNewInitiator:          attributes.Initiator,
		FirstDecisionTaskBackoffSeconds: attributes.BackoffStartIntervalInSeconds,
	}
	if attributes.GetInitiator() == workflow.ContinueAsNewInitiatorRetryPolicy {
		req.Attempt = common.Int32Ptr(previousExecutionState.GetExecutionInfo().Attempt + 1)
		expirationTime := previousExecutionState.GetExecutionInfo().ExpirationTime
		if !expirationTime.IsZero() {
			req.ExpirationTimestamp = common.Int64Ptr(expirationTime.UnixNano())
		}
	} else {
		// ContinueAsNew by decider or cron
		req.Attempt = common.Int32Ptr(0)
		if attributes.RetryPolicy != nil && attributes.RetryPolicy.GetExpirationIntervalInSeconds() > 0 {
			// has retry policy and expiration time.
			expirationSeconds := attributes.RetryPolicy.GetExpirationIntervalInSeconds() + req.GetFirstDecisionTaskBackoffSeconds()
			expirationTime := e.timeSource.Now().Add(time.Second * time.Duration(expirationSeconds))
			req.ExpirationTimestamp = common.Int64Ptr(expirationTime.UnixNano())
		}
	}

	// History event only has domainName so domainID has to be passed in explicitly to update the mutable state
	var parentDomainID *string
	if parentExecutionInfo != nil {
		parentDomainID = parentExecutionInfo.DomainUUID
	}

	event := e.hBuilder.AddWorkflowExecutionStartedEvent(req, previousExecutionInfo, firstRunID, execution.GetRunId())
	if err := e.ReplicateWorkflowExecutionStartedEvent(
		domainEntry,
		parentDomainID,
		execution,
		createRequest.GetRequestId(),
		event); err != nil {
		return nil, err
	}

	return event, nil
}

func (e *mutableStateBuilder) AddWorkflowExecutionStartedEvent(
	domainEntry *cache.DomainCacheEntry,
	execution workflow.WorkflowExecution,
	startRequest *h.StartWorkflowExecutionRequest,
) (*workflow.HistoryEvent, error) {

	opTag := tag.WorkflowActionWorkflowStarted
	if err := e.checkMutability(opTag); err != nil {
		return nil, err
	}

	request := startRequest.StartRequest
	eventID := e.GetNextEventID()
	if eventID != common.FirstEventID {
		e.logger.Warn(mutableStateInvalidHistoryActionMsg, opTag,
			tag.WorkflowEventID(eventID),
			tag.ErrorTypeInvalidHistoryAction)
		return nil, e.createInternalServerError(opTag)
	}

	event := e.hBuilder.AddWorkflowExecutionStartedEvent(startRequest, nil, execution.GetRunId(), execution.GetRunId())

	var parentDomainID *string
	if startRequest.ParentExecutionInfo != nil {
		parentDomainID = startRequest.ParentExecutionInfo.DomainUUID
	}
	if err := e.ReplicateWorkflowExecutionStartedEvent(
		domainEntry,
		parentDomainID,
		execution,
		request.GetRequestId(),
		event); err != nil {
		return nil, err
	}
	return event, nil
}

func (e *mutableStateBuilder) ReplicateWorkflowExecutionStartedEvent(
	domainEntry *cache.DomainCacheEntry,
	parentDomainID *string,
	execution workflow.WorkflowExecution,
	requestID string,
	startEvent *workflow.HistoryEvent,
) error {

	event := startEvent.WorkflowExecutionStartedEventAttributes
	e.executionInfo.CreateRequestID = requestID
	e.executionInfo.DomainID = domainEntry.GetInfo().ID
	e.executionInfo.WorkflowID = execution.GetWorkflowId()
	e.executionInfo.RunID = execution.GetRunId()
	e.executionInfo.TaskList = event.TaskList.GetName()
	e.executionInfo.WorkflowTypeName = event.WorkflowType.GetName()
	e.executionInfo.WorkflowTimeout = event.GetExecutionStartToCloseTimeoutSeconds()
	e.executionInfo.DecisionTimeoutValue = event.GetTaskStartToCloseTimeoutSeconds()

	if err := e.UpdateWorkflowStateCloseStatus(
		persistence.WorkflowStateCreated,
		persistence.WorkflowCloseStatusNone,
	); err != nil {
		return err
	}
	e.executionInfo.LastProcessedEvent = common.EmptyEventID
	e.executionInfo.LastFirstEventID = startEvent.GetEventId()

	e.executionInfo.DecisionVersion = common.EmptyVersion
	e.executionInfo.DecisionScheduleID = common.EmptyEventID
	e.executionInfo.DecisionStartedID = common.EmptyEventID
	e.executionInfo.DecisionRequestID = emptyUUID
	e.executionInfo.DecisionTimeout = 0

	e.executionInfo.CronSchedule = event.GetCronSchedule()

	if parentDomainID != nil {
		e.executionInfo.ParentDomainID = *parentDomainID
	}
	if event.ParentWorkflowExecution != nil {
		e.executionInfo.ParentWorkflowID = event.ParentWorkflowExecution.GetWorkflowId()
		e.executionInfo.ParentRunID = event.ParentWorkflowExecution.GetRunId()
	}
	if event.ParentInitiatedEventId != nil {
		e.executionInfo.InitiatedID = event.GetParentInitiatedEventId()
	} else {
		e.executionInfo.InitiatedID = common.EmptyEventID
	}

	e.executionInfo.Attempt = event.GetAttempt()
	if event.GetExpirationTimestamp() != 0 {
		e.executionInfo.ExpirationTime = time.Unix(0, event.GetExpirationTimestamp())
	}
	if event.RetryPolicy != nil {
		e.executionInfo.HasRetryPolicy = true
		e.executionInfo.BackoffCoefficient = event.RetryPolicy.GetBackoffCoefficient()
		e.executionInfo.ExpirationSeconds = event.RetryPolicy.GetExpirationIntervalInSeconds()
		e.executionInfo.InitialInterval = event.RetryPolicy.GetInitialIntervalInSeconds()
		e.executionInfo.MaximumAttempts = event.RetryPolicy.GetMaximumAttempts()
		e.executionInfo.MaximumInterval = event.RetryPolicy.GetMaximumIntervalInSeconds()
		e.executionInfo.NonRetriableErrors = event.RetryPolicy.NonRetriableErrorReasons
	}

	e.executionInfo.AutoResetPoints = rolloverAutoResetPointsWithExpiringTime(
		event.GetPrevAutoResetPoints(),
		event.GetContinuedExecutionRunId(),
		startEvent.GetTimestamp(),
		domainEntry.GetRetentionDays(e.executionInfo.WorkflowID),
	)

	if event.SearchAttributes != nil {
		e.executionInfo.SearchAttributes = event.SearchAttributes.GetIndexedFields()
	}

	e.writeEventToCache(startEvent)
	return nil
}

func (e *mutableStateBuilder) AddDecisionTaskScheduledEvent() (*decisionInfo, error) {

	opTag := tag.WorkflowActionDecisionTaskScheduled
	if err := e.checkMutability(opTag); err != nil {
		return nil, err
	}

	if e.HasPendingDecisionTask() {
		e.logger.Warn(mutableStateInvalidHistoryActionMsg, opTag,
			tag.WorkflowEventID(e.GetNextEventID()),
			tag.ErrorTypeInvalidHistoryAction,
			tag.WorkflowScheduleID(e.executionInfo.DecisionScheduleID))
		return nil, e.createInternalServerError(opTag)
	}

	// Tasklist and decision timeout should already be set from workflow execution started event
	taskList := e.executionInfo.TaskList
	if e.IsStickyTaskListEnabled() {
		taskList = e.executionInfo.StickyTaskList
	}
	startToCloseTimeoutSeconds := e.executionInfo.DecisionTimeoutValue

	// Flush any buffered events before creating the decision, otherwise it will result in invalid IDs for transient
	// decision and will cause in timeout processing to not work for transient decisions
	if e.HasBufferedEvents() {
		// if creating a decision and in the mean time events are flushed from buffered events
		// than this decision cannot be a transient decision
		e.executionInfo.DecisionAttempt = 0
		if err := e.FlushBufferedEvents(); err != nil {
			return nil, err
		}
	}

	var newDecisionEvent *workflow.HistoryEvent
	scheduleID := e.GetNextEventID() // we will generate the schedule event later for repeatedly failing decisions
	// Avoid creating new history events when decisions are continuously failing
	scheduleTime := e.timeSource.Now().UnixNano()
	if e.executionInfo.DecisionAttempt == 0 {
		newDecisionEvent = e.hBuilder.AddDecisionTaskScheduledEvent(taskList, startToCloseTimeoutSeconds,
			e.executionInfo.DecisionAttempt)
		scheduleID = newDecisionEvent.GetEventId()
		scheduleTime = newDecisionEvent.GetTimestamp()
	}

	return e.ReplicateDecisionTaskScheduledEvent(
		e.GetCurrentVersion(),
		scheduleID,
		taskList,
		startToCloseTimeoutSeconds,
		e.executionInfo.DecisionAttempt,
		scheduleTime,
	)
}

func (e *mutableStateBuilder) ReplicateTransientDecisionTaskScheduled() (*decisionInfo, error) {
	if e.HasPendingDecisionTask() || e.GetExecutionInfo().DecisionAttempt == 0 {
		return nil, nil
	}

	// the schedule ID for this decision is guaranteed to be wrong
	// since the next event ID is assigned at the very end of when
	// all events are applied for replication.
	// this is OK
	// 1. if a failover happen just after this transient decision,
	// AddDecisionTaskStartedEvent will handle the correction of schedule ID
	// and set the attempt to 0
	// 2. if no failover happen during the life time of this transient decision
	// then ReplicateDecisionTaskScheduledEvent will overwrite everything
	// including the decision schedule ID
	di := &decisionInfo{
		Version:            e.GetCurrentVersion(),
		ScheduleID:         e.GetNextEventID(),
		StartedID:          common.EmptyEventID,
		RequestID:          emptyUUID,
		DecisionTimeout:    e.GetExecutionInfo().DecisionTimeoutValue,
		TaskList:           e.GetExecutionInfo().TaskList,
		Attempt:            e.GetExecutionInfo().DecisionAttempt,
		ScheduledTimestamp: e.timeSource.Now().UnixNano(),
		StartedTimestamp:   0,
	}

	e.UpdateDecision(di)
	return di, nil
}

func (e *mutableStateBuilder) ReplicateDecisionTaskScheduledEvent(
	version int64,
	scheduleID int64,
	taskList string,
	startToCloseTimeoutSeconds int32,
	attempt int64,
	timestamp int64,
) (*decisionInfo, error) {

	// set workflow state to running, since decision is scheduled
	if state, _ := e.GetWorkflowStateCloseStatus(); state == persistence.WorkflowStateCreated {
		if err := e.UpdateWorkflowStateCloseStatus(
			persistence.WorkflowStateRunning,
			persistence.WorkflowCloseStatusNone,
		); err != nil {
			return nil, err
		}
	}

	di := &decisionInfo{
		Version:            version,
		ScheduleID:         scheduleID,
		StartedID:          common.EmptyEventID,
		RequestID:          emptyUUID,
		DecisionTimeout:    startToCloseTimeoutSeconds,
		TaskList:           taskList,
		Attempt:            attempt,
		ScheduledTimestamp: timestamp,
		StartedTimestamp:   0,
	}

	e.UpdateDecision(di)
	return di, nil
}

func (e *mutableStateBuilder) AddDecisionTaskStartedEvent(
	scheduleEventID int64,
	requestID string,
	request *workflow.PollForDecisionTaskRequest,
) (*workflow.HistoryEvent, *decisionInfo, error) {

	opTag := tag.WorkflowActionDecisionTaskStarted
	if err := e.checkMutability(opTag); err != nil {
		return nil, nil, err
	}

	hasPendingDecision := e.HasPendingDecisionTask()
	di, ok := e.GetPendingDecision(scheduleEventID)
	if !hasPendingDecision || !ok || di.StartedID != common.EmptyEventID {
		e.logger.Warn(mutableStateInvalidHistoryActionMsg, opTag,
			tag.WorkflowEventID(e.GetNextEventID()),
			tag.ErrorTypeInvalidHistoryAction,
			tag.Bool(hasPendingDecision),
			tag.WorkflowScheduleID(scheduleEventID))
		return nil, nil, e.createInternalServerError(opTag)
	}

	var event *workflow.HistoryEvent
	scheduleID := di.ScheduleID
	startedID := scheduleID + 1
	tasklist := request.TaskList.GetName()
	timestamp := e.timeSource.Now().UnixNano()
	// First check to see if new events came since transient decision was scheduled
	if di.Attempt > 0 && di.ScheduleID != e.GetNextEventID() {
		// Also create a new DecisionTaskScheduledEvent since new events came in when it was scheduled
		scheduleEvent := e.hBuilder.AddDecisionTaskScheduledEvent(tasklist, di.DecisionTimeout, 0)
		scheduleID = scheduleEvent.GetEventId()
		di.Attempt = 0
	}

	// Avoid creating new history events when decisions are continuously failing
	if di.Attempt == 0 {
		// Now create DecisionTaskStartedEvent
		event = e.hBuilder.AddDecisionTaskStartedEvent(scheduleID, requestID, request.GetIdentity())
		startedID = event.GetEventId()
		timestamp = event.GetTimestamp()
	}

	di, err := e.ReplicateDecisionTaskStartedEvent(di, e.GetCurrentVersion(), scheduleID, startedID, requestID, timestamp)
	return event, di, err
}

func (e *mutableStateBuilder) ReplicateDecisionTaskStartedEvent(
	di *decisionInfo,
	version int64,
	scheduleID int64,
	startedID int64,
	requestID string,
	timestamp int64,
) (*decisionInfo, error) {
	// Replicator calls it with a nil decision info, and it is safe to always lookup the decision in this case as it
	// does not have to deal with transient decision case.
	var ok bool
	if di == nil {
		di, ok = e.GetPendingDecision(scheduleID)
		if !ok {
			return nil, errors.NewInternalFailureError(fmt.Sprintf("unable to find decision: %v", scheduleID))
		}
		// setting decision attempt to 0 for decision task replication
		// this mainly handles transient decision completion
		// for transient decision, active side will write 2 batch in a "transaction"
		// 1. decision task scheduled & decision task started
		// 2. decision task completed & other events
		// since we need to treat each individual event batch as one transaction
		// certain "magic" needs to be done, i.e. setting attempt to 0 so
		// if first batch is replicated, but not the second one, decision can be correctly timed out
		di.Attempt = 0
	}

	// Update mutable decision state
	di = &decisionInfo{
		Version:            version,
		ScheduleID:         scheduleID,
		StartedID:          startedID,
		RequestID:          requestID,
		DecisionTimeout:    di.DecisionTimeout,
		Attempt:            di.Attempt,
		StartedTimestamp:   timestamp,
		ScheduledTimestamp: di.ScheduledTimestamp,
	}

	e.UpdateDecision(di)
	return di, nil
}

func (e *mutableStateBuilder) CreateTransientDecisionEvents(
	di *decisionInfo,
	identity string,
) (*workflow.HistoryEvent, *workflow.HistoryEvent) {
	tasklist := e.executionInfo.TaskList
	scheduledEvent := newDecisionTaskScheduledEventWithInfo(di.ScheduleID, di.ScheduledTimestamp, tasklist, di.DecisionTimeout,
		di.Attempt)
	startedEvent := newDecisionTaskStartedEventWithInfo(di.StartedID, di.StartedTimestamp, di.ScheduleID, di.RequestID,
		identity)

	return scheduledEvent, startedEvent
}

func (e *mutableStateBuilder) beforeAddDecisionTaskCompletedEvent() {
	// Make sure to delete decision before adding events.  Otherwise they are buffered rather than getting appended
	e.DeleteDecision()
}

func (e *mutableStateBuilder) afterAddDecisionTaskCompletedEvent(
	event *workflow.HistoryEvent,
	maxResetPoints int,
) {
	e.executionInfo.LastProcessedEvent = event.GetDecisionTaskCompletedEventAttributes().GetStartedEventId()
	e.addBinaryCheckSumIfNotExists(event, maxResetPoints)
}

// add BinaryCheckSum for the first decisionTaskCompletedID for auto-reset
func (e *mutableStateBuilder) addBinaryCheckSumIfNotExists(
	event *workflow.HistoryEvent,
	maxResetPoints int,
) {
	binChecksum := event.GetDecisionTaskCompletedEventAttributes().GetBinaryChecksum()
	if len(binChecksum) == 0 {
		return
	}
	exeInfo := e.executionInfo
	var currResetPoints []*workflow.ResetPointInfo
	if exeInfo.AutoResetPoints != nil && exeInfo.AutoResetPoints.Points != nil {
		currResetPoints = e.executionInfo.AutoResetPoints.Points
	} else {
		currResetPoints = make([]*workflow.ResetPointInfo, 0, 1)
	}

	for _, rp := range currResetPoints {
		if rp.GetBinaryChecksum() == binChecksum {
			// this checksum already exists
			return
		}
	}

	if len(currResetPoints) == maxResetPoints {
		// if exceeding the max limit, do rotation by taking the oldest one out
		currResetPoints = currResetPoints[1:]
	}

	resettable := true
	err := e.CheckResettable()
	if err != nil {
		resettable = false
	}
	info := &workflow.ResetPointInfo{
		BinaryChecksum:           common.StringPtr(binChecksum),
		RunId:                    common.StringPtr(exeInfo.RunID),
		FirstDecisionCompletedId: common.Int64Ptr(event.GetEventId()),
		CreatedTimeNano:          common.Int64Ptr(e.timeSource.Now().UnixNano()),
		Resettable:               common.BoolPtr(resettable),
	}
	currResetPoints = append(currResetPoints, info)
	exeInfo.AutoResetPoints = &workflow.ResetPoints{
		Points: currResetPoints,
	}
}

// TODO: we will release the restriction when reset API allow those pending
func (e *mutableStateBuilder) CheckResettable() (retError error) {
	if e.GetEventStoreVersion() != persistence.EventStoreVersionV2 {
		retError = &workflow.BadRequestError{
			Message: fmt.Sprintf("reset API is not supported for V1 history events, runID"),
		}
		return
	}
	if len(e.GetPendingChildExecutionInfos()) > 0 {
		retError = &workflow.BadRequestError{
			Message: fmt.Sprintf("it is not allowed resetting to a point that workflow has pending child workflow."),
		}
		return
	}
	if len(e.GetAllRequestCancels()) > 0 {
		retError = &workflow.BadRequestError{
			Message: fmt.Sprintf("it is not allowed resetting to a point that workflow has pending request cancel."),
		}
		return
	}
	if len(e.GetAllSignalsToSend()) > 0 {
		retError = &workflow.BadRequestError{
			Message: fmt.Sprintf("it is not allowed resetting to a point that workflow has pending signals to send, pending signal: %+v ", e.GetAllSignalsToSend()),
		}
	}
	return nil
}

func (e *mutableStateBuilder) AddDecisionTaskCompletedEvent(
	scheduleEventID int64,
	startedEventID int64,
	request *workflow.RespondDecisionTaskCompletedRequest,
	maxResetPoints int,
) (*workflow.HistoryEvent, error) {

	opTag := tag.WorkflowActionDecisionTaskCompleted
	if err := e.checkMutability(opTag); err != nil {
		return nil, err
	}

	hasPendingDecision := e.HasPendingDecisionTask()
	di, ok := e.GetPendingDecision(scheduleEventID)
	if !hasPendingDecision || !ok || di.StartedID != startedEventID {
		e.logger.Warn(mutableStateInvalidHistoryActionMsg, opTag,
			tag.WorkflowEventID(e.GetNextEventID()),
			tag.ErrorTypeInvalidHistoryAction,
			tag.Bool(hasPendingDecision),
			tag.WorkflowScheduleID(scheduleEventID),
			tag.WorkflowStartedID(startedEventID))

		return nil, e.createInternalServerError(opTag)
	}

	e.beforeAddDecisionTaskCompletedEvent()
	if di.Attempt > 0 {
		// Create corresponding DecisionTaskSchedule and DecisionTaskStarted events for decisions we have been retrying
		scheduledEvent := e.hBuilder.AddTransientDecisionTaskScheduledEvent(e.executionInfo.TaskList, di.DecisionTimeout,
			di.Attempt, di.ScheduledTimestamp)
		startedEvent := e.hBuilder.AddTransientDecisionTaskStartedEvent(scheduledEvent.GetEventId(), di.RequestID,
			request.GetIdentity(), di.StartedTimestamp)
		startedEventID = startedEvent.GetEventId()
	}
	// Now write the completed event
	event := e.hBuilder.AddDecisionTaskCompletedEvent(scheduleEventID, startedEventID, request)

	e.afterAddDecisionTaskCompletedEvent(event, maxResetPoints)
	return event, nil
}

func (e *mutableStateBuilder) ReplicateDecisionTaskCompletedEvent(event *workflow.HistoryEvent) error {
	e.beforeAddDecisionTaskCompletedEvent()
	e.afterAddDecisionTaskCompletedEvent(event, math.MaxInt32)
	return nil
}

func (e *mutableStateBuilder) AddDecisionTaskTimedOutEvent(
	scheduleEventID int64,
	startedEventID int64,
) (*workflow.HistoryEvent, error) {

	opTag := tag.WorkflowActionDecisionTaskTimedOut
	if err := e.checkMutability(opTag); err != nil {
		return nil, err
	}

	hasPendingDecision := e.HasPendingDecisionTask()
	dt, ok := e.GetPendingDecision(scheduleEventID)
	if !hasPendingDecision || !ok || dt.StartedID != startedEventID {
		e.logger.Warn(mutableStateInvalidHistoryActionMsg, opTag,
			tag.WorkflowEventID(e.GetNextEventID()),
			tag.ErrorTypeInvalidHistoryAction,
			tag.Bool(hasPendingDecision),
			tag.WorkflowScheduleID(scheduleEventID),
			tag.WorkflowStartedID(startedEventID))
		return nil, e.createInternalServerError(opTag)
	}

	var event *workflow.HistoryEvent
	// Avoid creating new history events when decisions are continuously timing out
	if dt.Attempt == 0 {
		event = e.hBuilder.AddDecisionTaskTimedOutEvent(scheduleEventID, startedEventID, workflow.TimeoutTypeStartToClose)
	}

	if err := e.ReplicateDecisionTaskTimedOutEvent(workflow.TimeoutTypeStartToClose); err != nil {
		return nil, err
	}
	return event, nil
}

func (e *mutableStateBuilder) ReplicateDecisionTaskTimedOutEvent(timeoutType workflow.TimeoutType) error {
	incrementAttempt := true
	// Do not increment decision attempt in the case of sticky timeout to prevent creating next decision as transient
	if timeoutType == workflow.TimeoutTypeScheduleToStart {
		incrementAttempt = false
	}
	e.FailDecision(incrementAttempt)
	return nil
}

func (e *mutableStateBuilder) AddDecisionTaskScheduleToStartTimeoutEvent(
	scheduleEventID int64,
) (*workflow.HistoryEvent, error) {

	opTag := tag.WorkflowActionDecisionTaskTimedOut
	if err := e.checkMutability(opTag); err != nil {
		return nil, err
	}

	if e.executionInfo.DecisionScheduleID != scheduleEventID || e.executionInfo.DecisionStartedID > 0 {
		e.logger.Warn(mutableStateInvalidHistoryActionMsg, opTag,
			tag.WorkflowEventID(e.GetNextEventID()),
			tag.ErrorTypeInvalidHistoryAction,
			tag.WorkflowScheduleID(scheduleEventID),
		)
		return nil, e.createInternalServerError(opTag)
	}

	// Clear stickiness whenever decision fails
	e.ClearStickyness()

	event := e.hBuilder.AddDecisionTaskTimedOutEvent(scheduleEventID, 0, workflow.TimeoutTypeScheduleToStart)

	if err := e.ReplicateDecisionTaskTimedOutEvent(workflow.TimeoutTypeScheduleToStart); err != nil {
		return nil, err
	}
	return event, nil
}

func (e *mutableStateBuilder) AddDecisionTaskFailedEvent(
	scheduleEventID int64,
	startedEventID int64,
	cause workflow.DecisionTaskFailedCause,
	details []byte,
	identity string,
	reason string,
	baseRunID string,
	newRunID string,
	forkEventVersion int64,
) (*workflow.HistoryEvent, error) {

	opTag := tag.WorkflowActionDecisionTaskFailed
	if err := e.checkMutability(opTag); err != nil {
		return nil, err
	}

	attr := workflow.DecisionTaskFailedEventAttributes{
		ScheduledEventId: common.Int64Ptr(scheduleEventID),
		StartedEventId:   common.Int64Ptr(startedEventID),
		Cause:            common.DecisionTaskFailedCausePtr(cause),
		Details:          details,
		Identity:         common.StringPtr(identity),
		Reason:           common.StringPtr(reason),
		BaseRunId:        common.StringPtr(baseRunID),
		NewRunId:         common.StringPtr(newRunID),
		ForkEventVersion: common.Int64Ptr(forkEventVersion),
	}
	hasPendingDecision := e.HasPendingDecisionTask()

	dt, ok := e.GetPendingDecision(scheduleEventID)
	if !hasPendingDecision || !ok || dt.StartedID != startedEventID {
		e.logger.Warn(mutableStateInvalidHistoryActionMsg, opTag,
			tag.WorkflowEventID(e.GetNextEventID()),
			tag.ErrorTypeInvalidHistoryAction,
			tag.WorkflowScheduleID(scheduleEventID),
			tag.WorkflowStartedID(startedEventID))
		return nil, e.createInternalServerError(opTag)
	}

	var event *workflow.HistoryEvent
	// Only emit DecisionTaskFailedEvent for the very first time
	if dt.Attempt == 0 || cause == workflow.DecisionTaskFailedCauseResetWorkflow {
		event = e.hBuilder.AddDecisionTaskFailedEvent(attr)
	}

	if err := e.ReplicateDecisionTaskFailedEvent(); err != nil {
		return nil, err
	}

	// always clear decision attempt for reset
	if cause == workflow.DecisionTaskFailedCauseResetWorkflow {
		e.executionInfo.DecisionAttempt = 0
	}
	return event, nil
}

func (e *mutableStateBuilder) ReplicateDecisionTaskFailedEvent() error {
	e.FailDecision(true)
	return nil
}

func (e *mutableStateBuilder) AddActivityTaskScheduledEvent(
	decisionCompletedEventID int64,
	attributes *workflow.ScheduleActivityTaskDecisionAttributes,
) (*workflow.HistoryEvent, *persistence.ActivityInfo, error) {

	opTag := tag.WorkflowActionActivityTaskScheduled
	if err := e.checkMutability(opTag); err != nil {
		return nil, nil, err
	}

	ai, isActivityRunning := e.GetActivityByActivityID(attributes.GetActivityId())
	if isActivityRunning {
		e.logger.Warn(mutableStateInvalidHistoryActionMsg, opTag,
			tag.WorkflowEventID(e.GetNextEventID()),
			tag.ErrorTypeInvalidHistoryAction,
			tag.WorkflowScheduleID(ai.ScheduleID),
			tag.WorkflowStartedID(ai.StartedID),
			tag.Bool(isActivityRunning))
		return nil, nil, e.createCallerError(opTag)
	}

	event := e.hBuilder.AddActivityTaskScheduledEvent(decisionCompletedEventID, attributes)

	// Write the event to cache only on active cluster for processing on activity started or retried
	e.eventsCache.putEvent(e.executionInfo.DomainID, e.executionInfo.WorkflowID, e.executionInfo.RunID,
		event.GetEventId(), event)

	ai, err := e.ReplicateActivityTaskScheduledEvent(decisionCompletedEventID, event)
	return event, ai, err
}

func (e *mutableStateBuilder) ReplicateActivityTaskScheduledEvent(
	firstEventID int64,
	event *workflow.HistoryEvent,
) (*persistence.ActivityInfo, error) {

	attributes := event.ActivityTaskScheduledEventAttributes

	scheduleEventID := event.GetEventId()
	scheduleToCloseTimeout := attributes.GetScheduleToCloseTimeoutSeconds()

	ai := &persistence.ActivityInfo{
		Version:                  event.GetVersion(),
		ScheduleID:               scheduleEventID,
		ScheduledEventBatchID:    firstEventID,
		ScheduledTime:            time.Unix(0, *event.Timestamp),
		StartedID:                common.EmptyEventID,
		StartedTime:              time.Time{},
		ActivityID:               common.StringDefault(attributes.ActivityId),
		ScheduleToStartTimeout:   attributes.GetScheduleToStartTimeoutSeconds(),
		ScheduleToCloseTimeout:   scheduleToCloseTimeout,
		StartToCloseTimeout:      attributes.GetStartToCloseTimeoutSeconds(),
		HeartbeatTimeout:         attributes.GetHeartbeatTimeoutSeconds(),
		CancelRequested:          false,
		CancelRequestID:          common.EmptyEventID,
		LastHeartBeatUpdatedTime: time.Time{},
		TimerTaskStatus:          TimerTaskStatusNone,
		TaskList:                 attributes.TaskList.GetName(),
		HasRetryPolicy:           attributes.RetryPolicy != nil,
	}
	ai.ExpirationTime = ai.ScheduledTime.Add(time.Duration(scheduleToCloseTimeout) * time.Second)
	if ai.HasRetryPolicy {
		ai.InitialInterval = attributes.RetryPolicy.GetInitialIntervalInSeconds()
		ai.BackoffCoefficient = attributes.RetryPolicy.GetBackoffCoefficient()
		ai.MaximumInterval = attributes.RetryPolicy.GetMaximumIntervalInSeconds()
		ai.MaximumAttempts = attributes.RetryPolicy.GetMaximumAttempts()
		ai.NonRetriableErrors = attributes.RetryPolicy.NonRetriableErrorReasons
		if attributes.RetryPolicy.GetExpirationIntervalInSeconds() > scheduleToCloseTimeout {
			ai.ExpirationTime = ai.ScheduledTime.Add(time.Duration(attributes.RetryPolicy.GetExpirationIntervalInSeconds()) * time.Second)
		}
	}

	e.pendingActivityInfoIDs[scheduleEventID] = ai
	e.pendingActivityInfoByActivityID[ai.ActivityID] = scheduleEventID
	e.updateActivityInfos[ai] = struct{}{}

	return ai, nil
}

func (e *mutableStateBuilder) addTransientActivityStartedEvent(scheduleEventID int64) error {
	if ai, ok := e.GetActivityInfo(scheduleEventID); ok && ai.StartedID == common.TransientEventID {
		// activity task was started (as transient event), we need to add it now.
		event := e.hBuilder.AddActivityTaskStartedEvent(scheduleEventID, ai.Attempt, ai.RequestID, ai.StartedIdentity)
		if !ai.StartedTime.IsZero() {
			// overwrite started event time to the one recorded in ActivityInfo
			event.Timestamp = common.Int64Ptr(ai.StartedTime.UnixNano())
		}
		return e.ReplicateActivityTaskStartedEvent(event)
	}
	return nil
}

func (e *mutableStateBuilder) AddActivityTaskStartedEvent(
	ai *persistence.ActivityInfo,
	scheduleEventID int64,
	requestID string,
	identity string,
) (*workflow.HistoryEvent, error) {

	opTag := tag.WorkflowActionActivityTaskStarted
	if err := e.checkMutability(opTag); err != nil {
		return nil, err
	}

	if !ai.HasRetryPolicy {
		event := e.hBuilder.AddActivityTaskStartedEvent(scheduleEventID, ai.Attempt, requestID, identity)
		if err := e.ReplicateActivityTaskStartedEvent(event); err != nil {
			return nil, err
		}
		return event, nil
	}

	// we might need to retry, so do not append started event just yet,
	// instead update mutable state and will record started event when activity task is closed
	ai.Version = e.GetCurrentVersion()
	ai.StartedID = common.TransientEventID
	ai.RequestID = requestID
	ai.StartedTime = e.timeSource.Now()
	ai.LastHeartBeatUpdatedTime = ai.StartedTime
	ai.StartedIdentity = identity
	if err := e.UpdateActivity(ai); err != nil {
		return nil, err
	}
	e.syncActivityTasks[ai.ScheduleID] = struct{}{}
	return nil, nil
}

func (e *mutableStateBuilder) ReplicateActivityTaskStartedEvent(event *workflow.HistoryEvent) error {
	attributes := event.ActivityTaskStartedEventAttributes
	scheduleID := attributes.GetScheduledEventId()
	ai, _ := e.GetActivityInfo(scheduleID)

	ai.Version = event.GetVersion()
	ai.StartedID = event.GetEventId()
	ai.RequestID = attributes.GetRequestId()
	ai.StartedTime = time.Unix(0, event.GetTimestamp())
	ai.LastHeartBeatUpdatedTime = ai.StartedTime
	e.updateActivityInfos[ai] = struct{}{}
	return nil
}

func (e *mutableStateBuilder) AddActivityTaskCompletedEvent(
	scheduleEventID,
	startedEventID int64,
	request *workflow.RespondActivityTaskCompletedRequest,
) (*workflow.HistoryEvent, error) {

	opTag := tag.WorkflowActionActivityTaskCompleted
	if err := e.checkMutability(opTag); err != nil {
		return nil, err
	}

	if ai, ok := e.GetActivityInfo(scheduleEventID); !ok || ai.StartedID != startedEventID {
		e.logger.Warn(mutableStateInvalidHistoryActionMsg, opTag,
			tag.WorkflowEventID(e.GetNextEventID()),
			tag.ErrorTypeInvalidHistoryAction,
			tag.Bool(ok),
			tag.WorkflowScheduleID(scheduleEventID),
			tag.WorkflowStartedID(startedEventID))
		return nil, e.createInternalServerError(opTag)
	}

	if err := e.addTransientActivityStartedEvent(scheduleEventID); err != nil {
		return nil, err
	}
	event := e.hBuilder.AddActivityTaskCompletedEvent(scheduleEventID, startedEventID, request)
	if err := e.ReplicateActivityTaskCompletedEvent(event); err != nil {
		return nil, err
	}

	return event, nil
}

func (e *mutableStateBuilder) ReplicateActivityTaskCompletedEvent(event *workflow.HistoryEvent) error {
	attributes := event.ActivityTaskCompletedEventAttributes
	scheduleID := attributes.GetScheduledEventId()

	return e.DeleteActivity(scheduleID)
}

func (e *mutableStateBuilder) AddActivityTaskFailedEvent(
	scheduleEventID int64,
	startedEventID int64,
	request *workflow.RespondActivityTaskFailedRequest,
) (*workflow.HistoryEvent, error) {

	opTag := tag.WorkflowActionActivityTaskFailed
	if err := e.checkMutability(opTag); err != nil {
		return nil, err
	}

	if ai, ok := e.GetActivityInfo(scheduleEventID); !ok || ai.StartedID != startedEventID {
		e.logger.Warn(mutableStateInvalidHistoryActionMsg, opTag,
			tag.WorkflowEventID(e.GetNextEventID()),
			tag.ErrorTypeInvalidHistoryAction,
			tag.Bool(ok),
			tag.WorkflowScheduleID(scheduleEventID),
			tag.WorkflowStartedID(startedEventID))
		return nil, e.createInternalServerError(opTag)
	}

	if err := e.addTransientActivityStartedEvent(scheduleEventID); err != nil {
		return nil, err
	}
	event := e.hBuilder.AddActivityTaskFailedEvent(scheduleEventID, startedEventID, request)
	if err := e.ReplicateActivityTaskFailedEvent(event); err != nil {
		return nil, err
	}

	return event, nil
}

func (e *mutableStateBuilder) ReplicateActivityTaskFailedEvent(event *workflow.HistoryEvent) error {
	attributes := event.ActivityTaskFailedEventAttributes
	scheduleID := attributes.GetScheduledEventId()

	return e.DeleteActivity(scheduleID)
}

func (e *mutableStateBuilder) AddActivityTaskTimedOutEvent(
	scheduleEventID int64,
	startedEventID int64,
	timeoutType workflow.TimeoutType,
	lastHeartBeatDetails []byte,
) (*workflow.HistoryEvent, error) {

	opTag := tag.WorkflowActionActivityTaskTimedOut
	if err := e.checkMutability(opTag); err != nil {
		return nil, err
	}

	if ai, ok := e.GetActivityInfo(scheduleEventID); !ok ||
		ai.StartedID != startedEventID ||
		((timeoutType == workflow.TimeoutTypeStartToClose || timeoutType == workflow.TimeoutTypeHeartbeat) && ai.StartedID == common.EmptyEventID) {
		e.logger.Warn(mutableStateInvalidHistoryActionMsg, opTag,
			tag.WorkflowEventID(e.GetNextEventID()),
			tag.ErrorTypeInvalidHistoryAction,
			tag.Bool(ok),
			tag.WorkflowScheduleID(ai.ScheduleID),
			tag.WorkflowStartedID(ai.StartedID),
			tag.WorkflowTimeoutType(int64(timeoutType)))
		return nil, e.createInternalServerError(opTag)
	}

	if err := e.addTransientActivityStartedEvent(scheduleEventID); err != nil {
		return nil, err
	}
	event := e.hBuilder.AddActivityTaskTimedOutEvent(scheduleEventID, startedEventID, timeoutType, lastHeartBeatDetails)
	if err := e.ReplicateActivityTaskTimedOutEvent(event); err != nil {
		return nil, err
	}

	return event, nil
}

func (e *mutableStateBuilder) ReplicateActivityTaskTimedOutEvent(event *workflow.HistoryEvent) error {
	attributes := event.ActivityTaskTimedOutEventAttributes
	scheduleID := attributes.GetScheduledEventId()

	return e.DeleteActivity(scheduleID)
}

func (e *mutableStateBuilder) AddActivityTaskCancelRequestedEvent(
	decisionCompletedEventID int64,
	activityID string,
	identity string,
) (*workflow.HistoryEvent, *persistence.ActivityInfo, error) {

	opTag := tag.WorkflowActionActivityTaskCancelRequested
	if err := e.checkMutability(opTag); err != nil {
		return nil, nil, err
	}

	// we need to add the cancel request event even if activity not in mutable state
	// if activity not in mutable state or already cancel requested,
	// we do not need to call the replication function
	actCancelReqEvent := e.hBuilder.AddActivityTaskCancelRequestedEvent(decisionCompletedEventID, activityID)

	ai, isRunning := e.GetActivityByActivityID(activityID)
	if !isRunning || ai.CancelRequested {
		e.logger.Warn(mutableStateInvalidHistoryActionMsg, opTag,
			tag.WorkflowEventID(e.GetNextEventID()),
			tag.ErrorTypeInvalidHistoryAction,
			tag.Bool(isRunning),
			tag.WorkflowActivityID(activityID))

		return nil, nil, e.createCallerError(opTag)
	}

	if err := e.ReplicateActivityTaskCancelRequestedEvent(actCancelReqEvent); err != nil {
		return nil, nil, err
	}

	return actCancelReqEvent, ai, nil
}

func (e *mutableStateBuilder) ReplicateActivityTaskCancelRequestedEvent(event *workflow.HistoryEvent) error {
	attributes := event.ActivityTaskCancelRequestedEventAttributes
	activityID := attributes.GetActivityId()
	ai, ok := e.GetActivityByActivityID(activityID)
	if !ok {
		return errors.NewInternalFailureError(fmt.Sprintf("unable to find activity: %v", activityID))
	}

	ai.Version = event.GetVersion()

	// - We have the activity dispatched to worker.
	// - The activity might not be heartbeat'ing, but the activity can still call RecordActivityHeartBeat()
	//   to see cancellation while reporting progress of the activity.
	ai.CancelRequested = true

	ai.CancelRequestID = event.GetEventId()
	e.updateActivityInfos[ai] = struct{}{}
	return nil
}

func (e *mutableStateBuilder) AddRequestCancelActivityTaskFailedEvent(
	decisionCompletedEventID int64,
	activityID string,
	cause string,
) (*workflow.HistoryEvent, error) {

	opTag := tag.WorkflowActionActivityTaskCancelFailed
	if err := e.checkMutability(opTag); err != nil {
		return nil, err
	}

	return e.hBuilder.AddRequestCancelActivityTaskFailedEvent(decisionCompletedEventID, activityID, cause), nil
}

func (e *mutableStateBuilder) AddActivityTaskCanceledEvent(
	scheduleEventID int64,
	startedEventID int64,
	latestCancelRequestedEventID int64,
	details []byte,
	identity string,
) (*workflow.HistoryEvent, error) {

	opTag := tag.WorkflowActionActivityTaskCanceled
	if err := e.checkMutability(opTag); err != nil {
		return nil, err
	}

	ai, ok := e.GetActivityInfo(scheduleEventID)
	if !ok || ai.StartedID != startedEventID {
		e.logger.Warn(mutableStateInvalidHistoryActionMsg, opTag,
			tag.WorkflowEventID(e.GetNextEventID()),
			tag.ErrorTypeInvalidHistoryAction,
			tag.WorkflowScheduleID(scheduleEventID))
		return nil, e.createInternalServerError(opTag)
	}

	// Verify cancel request as well.
	if !ai.CancelRequested {
		e.logger.Warn(mutableStateInvalidHistoryActionMsg, opTag,
			tag.WorkflowEventID(e.GetNextEventID()),
			tag.ErrorTypeInvalidHistoryAction,
			tag.WorkflowScheduleID(scheduleEventID),
			tag.WorkflowActivityID(ai.ActivityID),
			tag.WorkflowStartedID(ai.StartedID))
		return nil, e.createInternalServerError(opTag)
	}

	if err := e.addTransientActivityStartedEvent(scheduleEventID); err != nil {
		return nil, err
	}
	event := e.hBuilder.AddActivityTaskCanceledEvent(scheduleEventID, startedEventID, latestCancelRequestedEventID,
		details, identity)
	if err := e.ReplicateActivityTaskCanceledEvent(event); err != nil {
		return nil, err
	}

	return event, nil
}

func (e *mutableStateBuilder) ReplicateActivityTaskCanceledEvent(event *workflow.HistoryEvent) error {
	attributes := event.ActivityTaskCanceledEventAttributes
	scheduleID := attributes.GetScheduledEventId()

	return e.DeleteActivity(scheduleID)
}

func (e *mutableStateBuilder) AddCompletedWorkflowEvent(
	decisionCompletedEventID int64,
	attributes *workflow.CompleteWorkflowExecutionDecisionAttributes,
) (*workflow.HistoryEvent, error) {

	opTag := tag.WorkflowActionWorkflowCompleted
	if err := e.checkMutability(opTag); err != nil {
		return nil, err
	}

	event := e.hBuilder.AddCompletedWorkflowEvent(decisionCompletedEventID, attributes)
	if err := e.ReplicateWorkflowExecutionCompletedEvent(decisionCompletedEventID, event); err != nil {
		return nil, err
	}
	return event, nil
}

func (e *mutableStateBuilder) ReplicateWorkflowExecutionCompletedEvent(
	firstEventID int64,
	event *workflow.HistoryEvent,
) error {

	if err := e.UpdateWorkflowStateCloseStatus(
		persistence.WorkflowStateCompleted,
		persistence.WorkflowCloseStatusCompleted,
	); err != nil {
		return err
	}
	e.executionInfo.CompletionEventBatchID = firstEventID // Used when completion event needs to be loaded from database
	e.ClearStickyness()
	e.writeEventToCache(event)
	return nil
}

func (e *mutableStateBuilder) AddFailWorkflowEvent(
	decisionCompletedEventID int64,
	attributes *workflow.FailWorkflowExecutionDecisionAttributes,
) (*workflow.HistoryEvent, error) {

	opTag := tag.WorkflowActionWorkflowFailed
	if err := e.checkMutability(opTag); err != nil {
		return nil, err
	}

	event := e.hBuilder.AddFailWorkflowEvent(decisionCompletedEventID, attributes)
	if err := e.ReplicateWorkflowExecutionFailedEvent(decisionCompletedEventID, event); err != nil {
		return nil, err
	}
	return event, nil
}

func (e *mutableStateBuilder) ReplicateWorkflowExecutionFailedEvent(
	firstEventID int64,
	event *workflow.HistoryEvent,
) error {

	if err := e.UpdateWorkflowStateCloseStatus(
		persistence.WorkflowStateCompleted,
		persistence.WorkflowCloseStatusFailed,
	); err != nil {
		return err
	}
	e.executionInfo.CompletionEventBatchID = firstEventID // Used when completion event needs to be loaded from database
	e.ClearStickyness()
	e.writeEventToCache(event)
	return nil
}

func (e *mutableStateBuilder) AddTimeoutWorkflowEvent() (*workflow.HistoryEvent, error) {

	opTag := tag.WorkflowActionWorkflowTimeout
	if err := e.checkMutability(opTag); err != nil {
		return nil, err
	}

	event := e.hBuilder.AddTimeoutWorkflowEvent()
	if err := e.ReplicateWorkflowExecutionTimedoutEvent(event.GetEventId(), event); err != nil {
		return nil, err
	}
	return event, nil
}

func (e *mutableStateBuilder) ReplicateWorkflowExecutionTimedoutEvent(
	firstEventID int64,
	event *workflow.HistoryEvent,
) error {

	if err := e.UpdateWorkflowStateCloseStatus(
		persistence.WorkflowStateCompleted,
		persistence.WorkflowCloseStatusTimedOut,
	); err != nil {
		return err
	}
	e.executionInfo.CompletionEventBatchID = firstEventID // Used when completion event needs to be loaded from database
	e.ClearStickyness()
	e.writeEventToCache(event)
	return nil
}

func (e *mutableStateBuilder) AddWorkflowExecutionCancelRequestedEvent(
	cause string,
	request *h.RequestCancelWorkflowExecutionRequest,
) (*workflow.HistoryEvent, error) {

	opTag := tag.WorkflowActionWorkflowCancelRequested
	if err := e.checkMutability(opTag); err != nil {
		return nil, err
	}

	if e.executionInfo.CancelRequested {
		e.logger.Warn(mutableStateInvalidHistoryActionMsg, opTag,
			tag.WorkflowEventID(e.GetNextEventID()),
			tag.ErrorTypeInvalidHistoryAction,
			tag.WorkflowState(e.executionInfo.State),
			tag.Bool(e.executionInfo.CancelRequested),
			tag.Key(e.executionInfo.CancelRequestID),
		)
		return nil, e.createInternalServerError(opTag)
	}

	event := e.hBuilder.AddWorkflowExecutionCancelRequestedEvent(cause, request)
	if err := e.ReplicateWorkflowExecutionCancelRequestedEvent(event); err != nil {
		return nil, err
	}

	// Set the CancelRequestID on the active cluster.  This information is not part of the history event.
	e.executionInfo.CancelRequestID = request.CancelRequest.GetRequestId()
	return event, nil
}

func (e *mutableStateBuilder) ReplicateWorkflowExecutionCancelRequestedEvent(event *workflow.HistoryEvent) error {
	e.executionInfo.CancelRequested = true
	return nil
}

func (e *mutableStateBuilder) AddWorkflowExecutionCanceledEvent(
	decisionTaskCompletedEventID int64,
	attributes *workflow.CancelWorkflowExecutionDecisionAttributes,
) (*workflow.HistoryEvent, error) {

	opTag := tag.WorkflowActionWorkflowCanceled
	if err := e.checkMutability(opTag); err != nil {
		return nil, err
	}

	event := e.hBuilder.AddWorkflowExecutionCanceledEvent(decisionTaskCompletedEventID, attributes)
	if err := e.ReplicateWorkflowExecutionCanceledEvent(decisionTaskCompletedEventID, event); err != nil {
		return nil, err
	}
	return event, nil
}

func (e *mutableStateBuilder) ReplicateWorkflowExecutionCanceledEvent(
	firstEventID int64,
	event *workflow.HistoryEvent,
) error {
	if err := e.UpdateWorkflowStateCloseStatus(
		persistence.WorkflowStateCompleted,
		persistence.WorkflowCloseStatusCanceled,
	); err != nil {
		return err
	}
	e.executionInfo.CompletionEventBatchID = firstEventID // Used when completion event needs to be loaded from database
	e.ClearStickyness()
	e.writeEventToCache(event)
	return nil
}

func (e *mutableStateBuilder) AddRequestCancelExternalWorkflowExecutionInitiatedEvent(
	decisionCompletedEventID int64,
	cancelRequestID string,
	request *workflow.RequestCancelExternalWorkflowExecutionDecisionAttributes,
) (*workflow.HistoryEvent, *persistence.RequestCancelInfo, error) {

	opTag := tag.WorkflowActionExternalWorkflowCancelInitiated
	if err := e.checkMutability(opTag); err != nil {
		return nil, nil, err
	}

	event := e.hBuilder.AddRequestCancelExternalWorkflowExecutionInitiatedEvent(decisionCompletedEventID, request)
	rci, err := e.ReplicateRequestCancelExternalWorkflowExecutionInitiatedEvent(event, cancelRequestID)
	if err != nil {
		return nil, nil, err
	}
	return event, rci, nil
}

func (e *mutableStateBuilder) ReplicateRequestCancelExternalWorkflowExecutionInitiatedEvent(
	event *workflow.HistoryEvent,
	cancelRequestID string,
) (*persistence.RequestCancelInfo, error) {

	// TODO: Evaluate if we need cancelRequestID also part of history event
	initiatedEventID := event.GetEventId()
	rci := &persistence.RequestCancelInfo{
		Version:         event.GetVersion(),
		InitiatedID:     initiatedEventID,
		CancelRequestID: cancelRequestID,
	}

	e.pendingRequestCancelInfoIDs[initiatedEventID] = rci
	e.updateRequestCancelInfos[rci] = struct{}{}

	return rci, nil
}

func (e *mutableStateBuilder) AddExternalWorkflowExecutionCancelRequested(
	initiatedID int64,
	domain string,
	workflowID string,
	runID string,
) (*workflow.HistoryEvent, error) {

	opTag := tag.WorkflowActionExternalWorkflowCancelRequested
	if err := e.checkMutability(opTag); err != nil {
		return nil, err
	}

	_, ok := e.GetRequestCancelInfo(initiatedID)
	if !ok {
		e.logger.Warn(mutableStateInvalidHistoryActionMsg, opTag,
			tag.WorkflowEventID(e.GetNextEventID()),
			tag.ErrorTypeInvalidHistoryAction,
			tag.WorkflowInitiatedID(initiatedID),
			tag.Bool(ok))
		return nil, e.createInternalServerError(opTag)
	}

	event := e.hBuilder.AddExternalWorkflowExecutionCancelRequested(initiatedID, domain, workflowID, runID)
	if err := e.ReplicateExternalWorkflowExecutionCancelRequested(event); err != nil {
		return nil, err
	}
	return event, nil
}

func (e *mutableStateBuilder) ReplicateExternalWorkflowExecutionCancelRequested(event *workflow.HistoryEvent) error {
	initiatedID := event.ExternalWorkflowExecutionCancelRequestedEventAttributes.GetInitiatedEventId()
	e.DeletePendingRequestCancel(initiatedID)
	return nil
}

func (e *mutableStateBuilder) AddRequestCancelExternalWorkflowExecutionFailedEvent(
	decisionTaskCompletedEventID int64,
	initiatedID int64,
	domain string,
	workflowID string,
	runID string,
	cause workflow.CancelExternalWorkflowExecutionFailedCause,
) (*workflow.HistoryEvent, error) {

	opTag := tag.WorkflowActionExternalWorkflowCancelFailed
	if err := e.checkMutability(opTag); err != nil {
		return nil, err
	}

	_, ok := e.GetRequestCancelInfo(initiatedID)
	if !ok {
		e.logger.Warn(mutableStateInvalidHistoryActionMsg, opTag,
			tag.WorkflowEventID(e.GetNextEventID()),
			tag.ErrorTypeInvalidHistoryAction,
			tag.WorkflowInitiatedID(initiatedID),
			tag.Bool(ok))

		return nil, e.createInternalServerError(opTag)
	}

	event := e.hBuilder.AddRequestCancelExternalWorkflowExecutionFailedEvent(decisionTaskCompletedEventID, initiatedID,
		domain, workflowID, runID, cause)
	if err := e.ReplicateRequestCancelExternalWorkflowExecutionFailedEvent(event); err != nil {
		return nil, err
	}
	return event, nil
}

func (e *mutableStateBuilder) ReplicateRequestCancelExternalWorkflowExecutionFailedEvent(event *workflow.HistoryEvent) error {
	initiatedID := event.RequestCancelExternalWorkflowExecutionFailedEventAttributes.GetInitiatedEventId()
	e.DeletePendingRequestCancel(initiatedID)
	return nil
}

func (e *mutableStateBuilder) AddSignalExternalWorkflowExecutionInitiatedEvent(
	decisionCompletedEventID int64,
	signalRequestID string,
	request *workflow.SignalExternalWorkflowExecutionDecisionAttributes,
) (*workflow.HistoryEvent, *persistence.SignalInfo, error) {

	opTag := tag.WorkflowActionExternalWorkflowSignalInitiated
	if err := e.checkMutability(opTag); err != nil {
		return nil, nil, err
	}

	event := e.hBuilder.AddSignalExternalWorkflowExecutionInitiatedEvent(decisionCompletedEventID, request)
	si, err := e.ReplicateSignalExternalWorkflowExecutionInitiatedEvent(event, signalRequestID)
	if err != nil {
		return nil, nil, err
	}
	return event, si, nil
}

func (e *mutableStateBuilder) ReplicateSignalExternalWorkflowExecutionInitiatedEvent(
	event *workflow.HistoryEvent,
	signalRequestID string,
) (*persistence.SignalInfo, error) {

	// TODO: Consider also writing signalRequestID to history event
	initiatedEventID := event.GetEventId()
	attributes := event.SignalExternalWorkflowExecutionInitiatedEventAttributes
	si := &persistence.SignalInfo{
		Version:         event.GetVersion(),
		InitiatedID:     initiatedEventID,
		SignalRequestID: signalRequestID,
		SignalName:      attributes.GetSignalName(),
		Input:           attributes.Input,
		Control:         attributes.Control,
	}

	e.pendingSignalInfoIDs[initiatedEventID] = si
	e.updateSignalInfos[si] = struct{}{}
	return si, nil
}

func (e *mutableStateBuilder) AddUpsertWorkflowSearchAttributesEvent(
	decisionCompletedEventID int64,
	request *workflow.UpsertWorkflowSearchAttributesDecisionAttributes,
) (*workflow.HistoryEvent, error) {

	opTag := tag.WorkflowActionUpsertWorkflowSearchAttributes
	if err := e.checkMutability(opTag); err != nil {
		return nil, err
	}

	event := e.hBuilder.AddUpsertWorkflowSearchAttributesEvent(decisionCompletedEventID, request)
	e.ReplicateUpsertWorkflowSearchAttributesEvent(event)
	return event, nil
}

func (e *mutableStateBuilder) ReplicateUpsertWorkflowSearchAttributesEvent(
	event *workflow.HistoryEvent) {
	upsertSearchAttr := event.UpsertWorkflowSearchAttributesEventAttributes.GetSearchAttributes().GetIndexedFields()
	currentSearchAttr := e.GetExecutionInfo().SearchAttributes

	e.executionInfo.SearchAttributes = mergeMapOfByteArray(currentSearchAttr, upsertSearchAttr)
}

func mergeMapOfByteArray(current, upsert map[string][]byte) map[string][]byte {
	if current == nil {
		current = make(map[string][]byte)
	}
	for k, v := range upsert {
		current[k] = v
	}
	return current
}

func (e *mutableStateBuilder) AddExternalWorkflowExecutionSignaled(
	initiatedID int64,
	domain string,
	workflowID string,
	runID string,
	control []byte,
) (*workflow.HistoryEvent, error) {

	opTag := tag.WorkflowActionExternalWorkflowSignalRequested
	if err := e.checkMutability(opTag); err != nil {
		return nil, err
	}

	_, ok := e.GetSignalInfo(initiatedID)
	if !ok {
		e.logger.Warn(mutableStateInvalidHistoryActionMsg, opTag,
			tag.WorkflowEventID(e.GetNextEventID()),
			tag.ErrorTypeInvalidHistoryAction,
			tag.WorkflowInitiatedID(initiatedID),
			tag.Bool(ok))
		return nil, e.createInternalServerError(opTag)
	}

	event := e.hBuilder.AddExternalWorkflowExecutionSignaled(initiatedID, domain, workflowID, runID, control)
	if err := e.ReplicateExternalWorkflowExecutionSignaled(event); err != nil {
		return nil, err
	}
	return event, nil
}

func (e *mutableStateBuilder) ReplicateExternalWorkflowExecutionSignaled(event *workflow.HistoryEvent) error {
	initiatedID := event.ExternalWorkflowExecutionSignaledEventAttributes.GetInitiatedEventId()
	e.DeletePendingSignal(initiatedID)
	return nil
}

func (e *mutableStateBuilder) AddSignalExternalWorkflowExecutionFailedEvent(
	decisionTaskCompletedEventID int64,
	initiatedID int64,
	domain string,
	workflowID string,
	runID string,
	control []byte,
	cause workflow.SignalExternalWorkflowExecutionFailedCause,
) (*workflow.HistoryEvent, error) {

	opTag := tag.WorkflowActionExternalWorkflowSignalFailed
	if err := e.checkMutability(opTag); err != nil {
		return nil, err
	}

	_, ok := e.GetSignalInfo(initiatedID)
	if !ok {
		e.logger.Warn(mutableStateInvalidHistoryActionMsg, opTag,
			tag.WorkflowEventID(e.GetNextEventID()),
			tag.ErrorTypeInvalidHistoryAction,
			tag.WorkflowInitiatedID(initiatedID),
			tag.Bool(ok))

		return nil, e.createInternalServerError(opTag)
	}

	event := e.hBuilder.AddSignalExternalWorkflowExecutionFailedEvent(decisionTaskCompletedEventID, initiatedID, domain,
		workflowID, runID, control, cause)
	if err := e.ReplicateSignalExternalWorkflowExecutionFailedEvent(event); err != nil {
		return nil, err
	}
	return event, nil
}

func (e *mutableStateBuilder) ReplicateSignalExternalWorkflowExecutionFailedEvent(event *workflow.HistoryEvent) error {
	initiatedID := event.SignalExternalWorkflowExecutionFailedEventAttributes.GetInitiatedEventId()
	e.DeletePendingSignal(initiatedID)
	return nil
}

func (e *mutableStateBuilder) AddTimerStartedEvent(
	decisionCompletedEventID int64,
	request *workflow.StartTimerDecisionAttributes,
) (*workflow.HistoryEvent, *persistence.TimerInfo, error) {

	opTag := tag.WorkflowActionTimerStarted
	if err := e.checkMutability(opTag); err != nil {
		return nil, nil, err
	}

	timerID := request.GetTimerId()
	isTimerRunning, ti := e.GetUserTimer(timerID)
	if isTimerRunning {
		e.logger.Warn(mutableStateInvalidHistoryActionMsg, opTag,
			tag.WorkflowEventID(e.GetNextEventID()),
			tag.ErrorTypeInvalidHistoryAction,
			tag.WorkflowStartedID(ti.StartedID),
			tag.Bool(isTimerRunning))
		return nil, nil, e.createCallerError(opTag)
	}

	event := e.hBuilder.AddTimerStartedEvent(decisionCompletedEventID, request)
	ti, err := e.ReplicateTimerStartedEvent(event)
	if err != nil {
		return nil, nil, err
	}
	return event, ti, err
}

func (e *mutableStateBuilder) ReplicateTimerStartedEvent(
	event *workflow.HistoryEvent,
) (*persistence.TimerInfo, error) {

	attributes := event.TimerStartedEventAttributes
	timerID := attributes.GetTimerId()

	startToFireTimeout := attributes.GetStartToFireTimeoutSeconds()
	fireTimeout := time.Duration(startToFireTimeout) * time.Second
	// TODO: Time skew need to be taken in to account.
	expiryTime := time.Unix(0, event.GetTimestamp()).Add(fireTimeout) // should use the event time, not now
	ti := &persistence.TimerInfo{
		Version:    event.GetVersion(),
		TimerID:    timerID,
		ExpiryTime: expiryTime,
		StartedID:  event.GetEventId(),
		TaskID:     TimerTaskStatusNone,
	}

	e.pendingTimerInfoIDs[timerID] = ti
	e.updateTimerInfos[ti] = struct{}{}

	return ti, nil
}

func (e *mutableStateBuilder) AddTimerFiredEvent(
	startedEventID int64,
	timerID string,
) (*workflow.HistoryEvent, error) {

	opTag := tag.WorkflowActionTimerFired
	if err := e.checkMutability(opTag); err != nil {
		return nil, err
	}

	isTimerRunning, _ := e.GetUserTimer(timerID)
	if !isTimerRunning {
		e.logger.Warn(mutableStateInvalidHistoryActionMsg, opTag,
			tag.WorkflowEventID(e.GetNextEventID()),
			tag.ErrorTypeInvalidHistoryAction,
			tag.WorkflowStartedID(startedEventID),
			tag.Bool(isTimerRunning),
			tag.WorkflowTimerID(timerID))
		return nil, e.createInternalServerError(opTag)
	}

	// Timer is running.
	event := e.hBuilder.AddTimerFiredEvent(startedEventID, timerID)
	if err := e.ReplicateTimerFiredEvent(event); err != nil {
		return nil, err
	}
	return event, nil
}

func (e *mutableStateBuilder) ReplicateTimerFiredEvent(event *workflow.HistoryEvent) error {
	attributes := event.TimerFiredEventAttributes
	timerID := attributes.GetTimerId()

	e.DeleteUserTimer(timerID)
	return nil
}

func (e *mutableStateBuilder) AddTimerCanceledEvent(
	decisionCompletedEventID int64,
	attributes *workflow.CancelTimerDecisionAttributes,
	identity string,
) (*workflow.HistoryEvent, error) {

	opTag := tag.WorkflowActionTimerCanceled
	if err := e.checkMutability(opTag); err != nil {
		return nil, err
	}

	var timerStartedID int64
	timerID := attributes.GetTimerId()
	isTimerRunning, ti := e.GetUserTimer(timerID)
	if !isTimerRunning {
		// if timer is not running then check if it has fired in the mutable state.
		// If so clear the timer from the mutable state. We need to check both the
		// bufferedEvents and the history builder
		timerFiredEvent := e.checkAndClearTimerFiredEvent(timerID)
		if timerFiredEvent == nil {
			e.logger.Warn(mutableStateInvalidHistoryActionMsg, opTag,
				tag.WorkflowEventID(e.GetNextEventID()),
				tag.ErrorTypeInvalidHistoryAction,
				tag.Bool(isTimerRunning),
				tag.WorkflowTimerID(timerID))
			return nil, e.createCallerError(opTag)
		}
		timerStartedID = timerFiredEvent.TimerFiredEventAttributes.GetStartedEventId()
	} else {
		timerStartedID = ti.StartedID
	}

	// Timer is running.
	event := e.hBuilder.AddTimerCanceledEvent(timerStartedID, decisionCompletedEventID, timerID, identity)
	if isTimerRunning {
		if err := e.ReplicateTimerCanceledEvent(event); err != nil {
			return nil, err
		}
	}
	return event, nil
}

func (e *mutableStateBuilder) ReplicateTimerCanceledEvent(event *workflow.HistoryEvent) error {
	attributes := event.TimerCanceledEventAttributes
	timerID := attributes.GetTimerId()

	e.DeleteUserTimer(timerID)
	return nil
}

func (e *mutableStateBuilder) AddCancelTimerFailedEvent(
	decisionCompletedEventID int64,
	attributes *workflow.CancelTimerDecisionAttributes,
	identity string,
) (*workflow.HistoryEvent, error) {

	opTag := tag.WorkflowActionTimerCancelFailed
	if err := e.checkMutability(opTag); err != nil {
		return nil, err
	}

	// No Operation: We couldn't cancel it probably TIMER_ID_UNKNOWN
	timerID := attributes.GetTimerId()
	return e.hBuilder.AddCancelTimerFailedEvent(timerID, decisionCompletedEventID,
		timerCancellationMsgTimerIDUnknown, identity), nil
}

func (e *mutableStateBuilder) AddRecordMarkerEvent(
	decisionCompletedEventID int64,
	attributes *workflow.RecordMarkerDecisionAttributes,
) (*workflow.HistoryEvent, error) {

	opTag := tag.WorkflowActionWorkflowRecordMarker
	if err := e.checkMutability(opTag); err != nil {
		return nil, err
	}

	return e.hBuilder.AddMarkerRecordedEvent(decisionCompletedEventID, attributes), nil
}

func (e *mutableStateBuilder) AddWorkflowExecutionTerminatedEvent(
	reason string, details []byte, identity string,
) (*workflow.HistoryEvent, error) {

	opTag := tag.WorkflowActionWorkflowTerminated
	if err := e.checkMutability(opTag); err != nil {
		return nil, err
	}

	event := e.hBuilder.AddWorkflowExecutionTerminatedEvent(reason, details, identity)
	if err := e.ReplicateWorkflowExecutionTerminatedEvent(event.GetEventId(), event); err != nil {
		return nil, err
	}
	return event, nil
}

func (e *mutableStateBuilder) ReplicateWorkflowExecutionTerminatedEvent(
	firstEventID int64,
	event *workflow.HistoryEvent,
) error {

	if err := e.UpdateWorkflowStateCloseStatus(
		persistence.WorkflowStateCompleted,
		persistence.WorkflowCloseStatusTerminated,
	); err != nil {
		return err
	}
	e.executionInfo.CompletionEventBatchID = firstEventID // Used when completion event needs to be loaded from database
	e.ClearStickyness()
	e.writeEventToCache(event)
	return nil
}

func (e *mutableStateBuilder) AddWorkflowExecutionSignaled(
	signalName string,
	input []byte,
	identity string,
) (*workflow.HistoryEvent, error) {

	opTag := tag.WorkflowActionWorkflowSignaled
	if err := e.checkMutability(opTag); err != nil {
		return nil, err
	}

	event := e.hBuilder.AddWorkflowExecutionSignaledEvent(signalName, input, identity)
	if err := e.ReplicateWorkflowExecutionSignaled(event); err != nil {
		return nil, err
	}
	return event, nil
}

func (e *mutableStateBuilder) ReplicateWorkflowExecutionSignaled(event *workflow.HistoryEvent) error {
	// Increment signal count in mutable state for this workflow execution
	e.executionInfo.SignalCount++
	return nil
}

func (e *mutableStateBuilder) AddContinueAsNewEvent(
	firstEventID int64,
	decisionCompletedEventID int64,
	domainEntry *cache.DomainCacheEntry,
	parentDomainName string,
	attributes *workflow.ContinueAsNewWorkflowExecutionDecisionAttributes,
	eventStoreVersion int32,
) (*workflow.HistoryEvent, mutableState, error) {

	opTag := tag.WorkflowActionWorkflowContinueAsNew
	if err := e.checkMutability(opTag); err != nil {
		return nil, nil, err
	}

	var err error
	newRunID := uuid.New()
	newExecution := workflow.WorkflowExecution{
		WorkflowId: common.StringPtr(e.executionInfo.WorkflowID),
		RunId:      common.StringPtr(newRunID),
	}

	// Extract ParentExecutionInfo from current run so it can be passed down to the next
	var parentInfo *h.ParentExecutionInfo
	if e.HasParentExecution() {
		parentInfo = &h.ParentExecutionInfo{
			DomainUUID: common.StringPtr(e.executionInfo.ParentDomainID),
			Domain:     common.StringPtr(parentDomainName),
			Execution: &workflow.WorkflowExecution{
				WorkflowId: common.StringPtr(e.executionInfo.ParentWorkflowID),
				RunId:      common.StringPtr(e.executionInfo.ParentRunID),
			},
			InitiatedId: common.Int64Ptr(e.executionInfo.InitiatedID),
		}
	}

	continueAsNewEvent := e.hBuilder.AddContinuedAsNewEvent(decisionCompletedEventID, newRunID, attributes)
	currentStartEvent, found := e.GetStartEvent()
	if !found {
		return nil, nil, &workflow.InternalServiceError{Message: "Failed to load start event."}
	}
	firstRunID := currentStartEvent.GetWorkflowExecutionStartedEventAttributes().GetFirstExecutionRunId()

	// TODO use version history for both local & global workflow
	var newStateBuilder *mutableStateBuilder
<<<<<<< HEAD
	if domainEntry.IsGlobalDomain() {
		// all workflows within a global domain should have replication state,
		// no matter whether it will be replicated to multiple
		// target clusters or not, for 2DC case
		if e.GetReplicationState() != nil {
			newStateBuilder = newMutableStateBuilderWithReplicationState(
				e.currentCluster, e.shard, e.eventsCache, e.logger, domainEntry.GetFailoverVersion(),
			)
		} else if e.GetVersionHistories() != nil {
			newStateBuilder = newMutableStateBuilderWithVersionHistories(
				e.currentCluster, e.shard, e.eventsCache, e.logger, domainEntry.GetFailoverVersion(),
			)
		} else {
			return nil, nil, &workflow.InternalServiceError{Message: "Continue as new missing both replication state and version history."}
		}
=======
	if e.GetReplicationState() != nil {
		// continued as new workflow should have the same replication properties
		newStateBuilder = newMutableStateBuilderWithReplicationState(
			e.shard,
			e.eventsCache,
			e.logger,
			e.GetCurrentVersion(),
			e.replicationPolicy,
		)
>>>>>>> 31619e35
	} else {
		newStateBuilder = newMutableStateBuilder(e.shard, e.eventsCache, e.logger)
	}
	domainID := domainEntry.GetInfo().ID
	startedEvent, err := newStateBuilder.addWorkflowExecutionStartedEventForContinueAsNew(domainEntry, parentInfo, newExecution, e, attributes, firstRunID)
	if err != nil {
		return nil, nil, &workflow.InternalServiceError{Message: "Failed to add workflow execution started event."}
	}

	var di *decisionInfo
	// First decision for retry will be created by a backoff timer
	if attributes.GetBackoffStartIntervalInSeconds() == 0 {
		di, err = newStateBuilder.AddDecisionTaskScheduledEvent()
		if err != nil {
			return nil, nil, &workflow.InternalServiceError{Message: "Failed to add decision started event."}
		}
	}

	if err = e.ReplicateWorkflowExecutionContinuedAsNewEvent(
		firstEventID,
		domainID,
		continueAsNewEvent,
		startedEvent,
		di,
		newStateBuilder,
		eventStoreVersion,
	); err != nil {
		return nil, nil, err
	}

	return continueAsNewEvent, newStateBuilder, nil
}

func rolloverAutoResetPointsWithExpiringTime(
	resetPoints *workflow.ResetPoints,
	prevRunID string,
	nowNano int64,
	domainRetentionDays int32,
) *workflow.ResetPoints {

	if resetPoints == nil || resetPoints.Points == nil {
		return resetPoints
	}
	newPoints := make([]*workflow.ResetPointInfo, 0, len(resetPoints.Points))
	expiringTimeNano := nowNano + int64(time.Duration(domainRetentionDays)*time.Hour*24)
	for _, rp := range resetPoints.Points {
		if rp.GetRunId() == prevRunID {
			rp.ExpiringTimeNano = common.Int64Ptr(expiringTimeNano)
		}
		newPoints = append(newPoints, rp)
	}
	return &workflow.ResetPoints{
		Points: newPoints,
	}
}

func (e *mutableStateBuilder) ReplicateWorkflowExecutionContinuedAsNewEvent(
	firstEventID int64,
	domainID string,
	continueAsNewEvent *workflow.HistoryEvent,
	newStartedEvent *workflow.HistoryEvent,
	newDecision *decisionInfo,
	newStateBuilder mutableState,
	newEventStoreVersion int32,
) error {

<<<<<<< HEAD
	continueAsNewAttributes := continueAsNewEvent.WorkflowExecutionContinuedAsNewEventAttributes
	startedAttributes := startedEvent.WorkflowExecutionStartedEventAttributes
	newRunID := continueAsNewAttributes.GetNewExecutionRunId()
	prevRunID := startedAttributes.GetContinuedExecutionRunId()
	newExecution := workflow.WorkflowExecution{
		WorkflowId: common.StringPtr(e.executionInfo.WorkflowID),
		RunId:      common.StringPtr(newRunID),
	}

	if eventStoreVersion == persistence.EventStoreVersionV2 {
		if err := newStateBuilder.SetHistoryTree(newRunID); err != nil {
			return err
		}
	}

	if err := e.UpdateWorkflowStateCloseStatus(
		persistence.WorkflowStateCompleted,
		persistence.WorkflowCloseStatusContinuedAsNew,
	); err != nil {
		return err
	}
=======
	e.executionInfo.State = persistence.WorkflowStateCompleted
	e.executionInfo.CloseStatus = persistence.WorkflowCloseStatusContinuedAsNew
>>>>>>> 31619e35
	e.executionInfo.CompletionEventBatchID = firstEventID // Used when completion event needs to be loaded from database
	e.ClearStickyness()
	e.writeEventToCache(continueAsNewEvent)

	newStartedTime := time.Unix(0, newStartedEvent.GetTimestamp())
	newStartAttr := newStartedEvent.WorkflowExecutionStartedEventAttributes
	if newDecision != nil {
		newStateBuilder.AddTransferTasks(&persistence.DecisionTask{
			DomainID:   domainID,
			TaskList:   newStateBuilder.GetExecutionInfo().TaskList,
			ScheduleID: newDecision.ScheduleID,
		})

		if newStateBuilder.GetReplicationState() != nil {
			newStateBuilder.UpdateReplicationStateLastEventID(newDecision.Version, newDecision.ScheduleID)
		}
	} else {
		backoffTimer := &persistence.WorkflowBackoffTimerTask{
			VisibilityTimestamp: newStartedTime.Add(time.Second * time.Duration(newStartAttr.GetFirstDecisionTaskBackoffSeconds())),
		}
		if newStartAttr.GetInitiator() == workflow.ContinueAsNewInitiatorRetryPolicy {
			backoffTimer.TimeoutType = persistence.WorkflowBackoffTimeoutTypeRetry
		} else if newStartAttr.GetInitiator() == workflow.ContinueAsNewInitiatorCronSchedule {
			backoffTimer.TimeoutType = persistence.WorkflowBackoffTimeoutTypeCron
		}
		newStateBuilder.AddTimerTasks(backoffTimer)

		if newStateBuilder.GetReplicationState() != nil {
			newStateBuilder.UpdateReplicationStateLastEventID(newStartedEvent.GetVersion(), newStartedEvent.GetEventId())
		}
	}

	// timeout includes workflow_timeout + backoff_interval
	timeoutInSeconds := newStartAttr.GetExecutionStartToCloseTimeoutSeconds() + newStartAttr.GetFirstDecisionTaskBackoffSeconds()
	timeoutDuration := time.Duration(timeoutInSeconds) * time.Second
	timeoutDeadline := newStartedTime.Add(timeoutDuration)
	if !newStateBuilder.GetExecutionInfo().ExpirationTime.IsZero() && timeoutDeadline.After(newStateBuilder.GetExecutionInfo().ExpirationTime) {
		timeoutDeadline = newStateBuilder.GetExecutionInfo().ExpirationTime
	}
	newStateBuilder.AddTransferTasks(&persistence.RecordWorkflowStartedTask{})
	newStateBuilder.AddTimerTasks(&persistence.WorkflowTimeoutTask{
		VisibilityTimestamp: timeoutDeadline,
	})
	if newEventStoreVersion == persistence.EventStoreVersionV2 {
		if err := newStateBuilder.SetHistoryTree(newStateBuilder.GetExecutionInfo().RunID); err != nil {
			return err
		}
	}

	return nil
}

func (e *mutableStateBuilder) AddStartChildWorkflowExecutionInitiatedEvent(decisionCompletedEventID int64, createRequestID string,
	attributes *workflow.StartChildWorkflowExecutionDecisionAttributes) (*workflow.HistoryEvent, *persistence.ChildExecutionInfo, error) {

	opTag := tag.WorkflowActionChildWorkflowInitiated
	if err := e.checkMutability(opTag); err != nil {
		return nil, nil, err
	}

	event := e.hBuilder.AddStartChildWorkflowExecutionInitiatedEvent(decisionCompletedEventID, attributes)
	// Write the event to cache only on active cluster
	e.eventsCache.putEvent(e.executionInfo.DomainID, e.executionInfo.WorkflowID, e.executionInfo.RunID,
		event.GetEventId(), event)

	ci, err := e.ReplicateStartChildWorkflowExecutionInitiatedEvent(decisionCompletedEventID, event, createRequestID)
	if err != nil {
		return nil, nil, err
	}
	return event, ci, nil
}

func (e *mutableStateBuilder) ReplicateStartChildWorkflowExecutionInitiatedEvent(
	firstEventID int64,
	event *workflow.HistoryEvent,
	createRequestID string,
) (*persistence.ChildExecutionInfo, error) {

	initiatedEventID := event.GetEventId()
	attributes := event.StartChildWorkflowExecutionInitiatedEventAttributes
	ci := &persistence.ChildExecutionInfo{
		Version:               event.GetVersion(),
		InitiatedID:           initiatedEventID,
		InitiatedEventBatchID: firstEventID,
		StartedID:             common.EmptyEventID,
		StartedWorkflowID:     attributes.GetWorkflowId(),
		CreateRequestID:       createRequestID,
		DomainName:            attributes.GetDomain(),
		WorkflowTypeName:      attributes.GetWorkflowType().GetName(),
	}

	e.pendingChildExecutionInfoIDs[initiatedEventID] = ci
	e.updateChildExecutionInfos[ci] = struct{}{}

	return ci, nil
}

func (e *mutableStateBuilder) AddChildWorkflowExecutionStartedEvent(
	domain *string,
	execution *workflow.WorkflowExecution,
	workflowType *workflow.WorkflowType,
	initiatedID int64,
	header *workflow.Header,
) (*workflow.HistoryEvent, error) {

	opTag := tag.WorkflowActionChildWorkflowStarted
	if err := e.checkMutability(opTag); err != nil {
		return nil, err
	}

	ci, ok := e.GetChildExecutionInfo(initiatedID)
	if !ok || ci.StartedID != common.EmptyEventID {
		e.logger.Warn(mutableStateInvalidHistoryActionMsg, opTag,
			tag.WorkflowEventID(e.GetNextEventID()),
			tag.ErrorTypeInvalidHistoryAction,
			tag.Bool(ok),
			tag.WorkflowInitiatedID(ci.InitiatedID))
		return nil, e.createInternalServerError(opTag)
	}

	event := e.hBuilder.AddChildWorkflowExecutionStartedEvent(domain, execution, workflowType, initiatedID, header)
	if err := e.ReplicateChildWorkflowExecutionStartedEvent(event); err != nil {
		return nil, err
	}
	return event, nil
}

func (e *mutableStateBuilder) ReplicateChildWorkflowExecutionStartedEvent(event *workflow.HistoryEvent) error {
	attributes := event.ChildWorkflowExecutionStartedEventAttributes
	initiatedID := attributes.GetInitiatedEventId()

	ci, _ := e.GetChildExecutionInfo(initiatedID)
	ci.StartedID = event.GetEventId()
	ci.StartedRunID = attributes.GetWorkflowExecution().GetRunId()
	e.updateChildExecutionInfos[ci] = struct{}{}

	return nil
}

func (e *mutableStateBuilder) AddStartChildWorkflowExecutionFailedEvent(
	initiatedID int64,
	cause workflow.ChildWorkflowExecutionFailedCause,
	initiatedEventAttributes *workflow.StartChildWorkflowExecutionInitiatedEventAttributes,
) (*workflow.HistoryEvent, error) {

	opTag := tag.WorkflowActionChildWorkflowInitiationFailed
	if err := e.checkMutability(opTag); err != nil {
		return nil, err
	}

	ci, ok := e.GetChildExecutionInfo(initiatedID)
	if !ok || ci.StartedID != common.EmptyEventID {
		e.logger.Warn(mutableStateInvalidHistoryActionMsg, opTag,
			tag.WorkflowEventID(e.GetNextEventID()),
			tag.ErrorTypeInvalidHistoryAction,
			tag.Bool(ok),
			tag.WorkflowInitiatedID(initiatedID))
		return nil, e.createInternalServerError(opTag)
	}

	event := e.hBuilder.AddStartChildWorkflowExecutionFailedEvent(initiatedID, cause, initiatedEventAttributes)
	if err := e.ReplicateStartChildWorkflowExecutionFailedEvent(event); err != nil {
		return nil, err
	}
	return event, nil
}

func (e *mutableStateBuilder) ReplicateStartChildWorkflowExecutionFailedEvent(event *workflow.HistoryEvent) error {
	attributes := event.StartChildWorkflowExecutionFailedEventAttributes
	initiatedID := attributes.GetInitiatedEventId()

	e.DeletePendingChildExecution(initiatedID)
	return nil
}

func (e *mutableStateBuilder) AddChildWorkflowExecutionCompletedEvent(
	initiatedID int64,
	childExecution *workflow.WorkflowExecution,
	attributes *workflow.WorkflowExecutionCompletedEventAttributes,
) (*workflow.HistoryEvent, error) {

	opTag := tag.WorkflowActionChildWorkflowCompleted
	if err := e.checkMutability(opTag); err != nil {
		return nil, err
	}

	ci, ok := e.GetChildExecutionInfo(initiatedID)
	if !ok || ci.StartedID == common.EmptyEventID {
		e.logger.Warn(mutableStateInvalidHistoryActionMsg, opTag,
			tag.WorkflowEventID(e.GetNextEventID()),
			tag.ErrorTypeInvalidHistoryAction,
			tag.Bool(ok),
			tag.WorkflowInitiatedID(ci.InitiatedID))
		return nil, e.createInternalServerError(opTag)
	}

	var domain *string
	if len(ci.DomainName) > 0 {
		domain = &ci.DomainName
	}
	workflowType := &workflow.WorkflowType{
		Name: common.StringPtr(ci.WorkflowTypeName),
	}

	event := e.hBuilder.AddChildWorkflowExecutionCompletedEvent(domain, childExecution, workflowType, ci.InitiatedID,
		ci.StartedID, attributes)
	if err := e.ReplicateChildWorkflowExecutionCompletedEvent(event); err != nil {
		return nil, err
	}
	return event, nil
}

func (e *mutableStateBuilder) ReplicateChildWorkflowExecutionCompletedEvent(event *workflow.HistoryEvent) error {
	attributes := event.ChildWorkflowExecutionCompletedEventAttributes
	initiatedID := attributes.GetInitiatedEventId()

	e.DeletePendingChildExecution(initiatedID)
	return nil
}

func (e *mutableStateBuilder) AddChildWorkflowExecutionFailedEvent(
	initiatedID int64,
	childExecution *workflow.WorkflowExecution,
	attributes *workflow.WorkflowExecutionFailedEventAttributes,
) (*workflow.HistoryEvent, error) {

	opTag := tag.WorkflowActionChildWorkflowFailed
	if err := e.checkMutability(opTag); err != nil {
		return nil, err
	}

	ci, ok := e.GetChildExecutionInfo(initiatedID)
	if !ok || ci.StartedID == common.EmptyEventID {
		e.logger.Warn(mutableStateInvalidHistoryActionMsg,
			tag.WorkflowEventID(e.GetNextEventID()),
			tag.ErrorTypeInvalidHistoryAction,
			tag.Bool(ok),
			tag.WorkflowInitiatedID(ci.InitiatedID))
		return nil, e.createInternalServerError(opTag)
	}

	var domain *string
	if len(ci.DomainName) > 0 {
		domain = &ci.DomainName
	}
	workflowType := &workflow.WorkflowType{
		Name: common.StringPtr(ci.WorkflowTypeName),
	}

	event := e.hBuilder.AddChildWorkflowExecutionFailedEvent(domain, childExecution, workflowType, ci.InitiatedID,
		ci.StartedID, attributes)
	if err := e.ReplicateChildWorkflowExecutionFailedEvent(event); err != nil {
		return nil, err
	}
	return event, nil
}

func (e *mutableStateBuilder) ReplicateChildWorkflowExecutionFailedEvent(event *workflow.HistoryEvent) error {
	attributes := event.ChildWorkflowExecutionFailedEventAttributes
	initiatedID := attributes.GetInitiatedEventId()

	e.DeletePendingChildExecution(initiatedID)
	return nil
}

func (e *mutableStateBuilder) AddChildWorkflowExecutionCanceledEvent(
	initiatedID int64,
	childExecution *workflow.WorkflowExecution,
	attributes *workflow.WorkflowExecutionCanceledEventAttributes,
) (*workflow.HistoryEvent, error) {

	opTag := tag.WorkflowActionChildWorkflowCanceled
	if err := e.checkMutability(opTag); err != nil {
		return nil, err
	}

	ci, ok := e.GetChildExecutionInfo(initiatedID)
	if !ok || ci.StartedID == common.EmptyEventID {
		e.logger.Warn(mutableStateInvalidHistoryActionMsg, opTag,
			tag.WorkflowEventID(e.GetNextEventID()),
			tag.ErrorTypeInvalidHistoryAction,
			tag.Bool(ok),
			tag.WorkflowInitiatedID(ci.InitiatedID))
		return nil, e.createInternalServerError(opTag)
	}

	var domain *string
	if len(ci.DomainName) > 0 {
		domain = &ci.DomainName
	}
	workflowType := &workflow.WorkflowType{
		Name: common.StringPtr(ci.WorkflowTypeName),
	}

	event := e.hBuilder.AddChildWorkflowExecutionCanceledEvent(domain, childExecution, workflowType, ci.InitiatedID,
		ci.StartedID, attributes)
	if err := e.ReplicateChildWorkflowExecutionCanceledEvent(event); err != nil {
		return nil, err
	}
	return event, nil
}

func (e *mutableStateBuilder) ReplicateChildWorkflowExecutionCanceledEvent(event *workflow.HistoryEvent) error {
	attributes := event.ChildWorkflowExecutionCanceledEventAttributes
	initiatedID := attributes.GetInitiatedEventId()

	e.DeletePendingChildExecution(initiatedID)
	return nil
}

func (e *mutableStateBuilder) AddChildWorkflowExecutionTerminatedEvent(
	initiatedID int64,
	childExecution *workflow.WorkflowExecution,
	attributes *workflow.WorkflowExecutionTerminatedEventAttributes,
) (*workflow.HistoryEvent, error) {

	opTag := tag.WorkflowActionChildWorkflowTerminated
	if err := e.checkMutability(opTag); err != nil {
		return nil, err
	}

	ci, ok := e.GetChildExecutionInfo(initiatedID)
	if !ok || ci.StartedID == common.EmptyEventID {
		e.logger.Warn(mutableStateInvalidHistoryActionMsg, opTag,
			tag.WorkflowEventID(e.GetNextEventID()),
			tag.ErrorTypeInvalidHistoryAction,
			tag.Bool(ok),
			tag.WorkflowInitiatedID(ci.InitiatedID))
		return nil, e.createInternalServerError(opTag)
	}

	var domain *string
	if len(ci.DomainName) > 0 {
		domain = &ci.DomainName
	}
	workflowType := &workflow.WorkflowType{
		Name: common.StringPtr(ci.WorkflowTypeName),
	}

	event := e.hBuilder.AddChildWorkflowExecutionTerminatedEvent(domain, childExecution, workflowType, ci.InitiatedID,
		ci.StartedID, attributes)
	if err := e.ReplicateChildWorkflowExecutionTerminatedEvent(event); err != nil {
		return nil, err
	}
	return event, nil
}

func (e *mutableStateBuilder) ReplicateChildWorkflowExecutionTerminatedEvent(event *workflow.HistoryEvent) error {
	attributes := event.ChildWorkflowExecutionTerminatedEventAttributes
	initiatedID := attributes.GetInitiatedEventId()

	e.DeletePendingChildExecution(initiatedID)
	return nil
}

func (e *mutableStateBuilder) AddChildWorkflowExecutionTimedOutEvent(
	initiatedID int64,
	childExecution *workflow.WorkflowExecution,
	attributes *workflow.WorkflowExecutionTimedOutEventAttributes,
) (*workflow.HistoryEvent, error) {

	opTag := tag.WorkflowActionChildWorkflowTimedOut
	if err := e.checkMutability(opTag); err != nil {
		return nil, err
	}

	ci, ok := e.GetChildExecutionInfo(initiatedID)
	if !ok || ci.StartedID == common.EmptyEventID {
		e.logger.Warn(mutableStateInvalidHistoryActionMsg, opTag,
			tag.WorkflowEventID(e.GetNextEventID()),
			tag.ErrorTypeInvalidHistoryAction,
			tag.Bool(ok),
			tag.WorkflowInitiatedID(ci.InitiatedID))
		return nil, e.createInternalServerError(opTag)
	}

	var domain *string
	if len(ci.DomainName) > 0 {
		domain = &ci.DomainName
	}
	workflowType := &workflow.WorkflowType{
		Name: common.StringPtr(ci.WorkflowTypeName),
	}

	event := e.hBuilder.AddChildWorkflowExecutionTimedOutEvent(domain, childExecution, workflowType, ci.InitiatedID,
		ci.StartedID, attributes)
	if err := e.ReplicateChildWorkflowExecutionTimedOutEvent(event); err != nil {
		return nil, err
	}
	return event, nil
}

func (e *mutableStateBuilder) ReplicateChildWorkflowExecutionTimedOutEvent(event *workflow.HistoryEvent) error {
	attributes := event.ChildWorkflowExecutionTimedOutEventAttributes
	initiatedID := attributes.GetInitiatedEventId()

	e.DeletePendingChildExecution(initiatedID)
	return nil
}

func (e *mutableStateBuilder) CreateActivityRetryTimer(
	ai *persistence.ActivityInfo,
	failureReason string,
) persistence.Task {

	retryTask := prepareActivityNextRetryWithTime(e.GetCurrentVersion(), ai, failureReason, e.timeSource.Now())
	if retryTask != nil {
		e.updateActivityInfos[ai] = struct{}{}
		e.syncActivityTasks[ai.ScheduleID] = struct{}{}
	}

	return retryTask
}

// TODO mutable state should generate corresponding transfer / timer tasks according to
//  updates accumulated, while currently all transfer / timer tasks are managed manually

// TODO convert AddTransferTasks to prepareTransferTasks
func (e *mutableStateBuilder) AddTransferTasks(
	transferTasks ...persistence.Task,
) {

	e.insertTransferTasks = append(e.insertTransferTasks, transferTasks...)
}

func (e *mutableStateBuilder) GetTransferTasks() []persistence.Task {
	return e.insertTransferTasks
}

// TODO convert AddTransferTasks to prepareTimerTasks
func (e *mutableStateBuilder) AddTimerTasks(
	timerTasks ...persistence.Task,
) {

	e.insertTimerTasks = append(e.insertTimerTasks, timerTasks...)
}

func (e *mutableStateBuilder) GetTimerTasks() []persistence.Task {
	return e.insertTimerTasks
}

func (e *mutableStateBuilder) SetUpdateCondition(condition int64) {
	e.condition = condition
}

func (e *mutableStateBuilder) GetUpdateCondition() int64 {
	return e.condition
}

func (e *mutableStateBuilder) CloseTransactionAsMutation(
	now time.Time,
	transactionPolicy transactionPolicy,
) (*persistence.WorkflowMutation, []*persistence.WorkflowEvents, error) {

	if err := e.prepareTransaction(transactionPolicy); err != nil {
		return nil, nil, err
	}

	workflowEventsSeq, err := e.prepareEventsAndReplicationTasks(transactionPolicy)
	if err != nil {
		return nil, nil, err
	}

	if len(workflowEventsSeq) > 0 {
		lastEvents := workflowEventsSeq[len(workflowEventsSeq)-1].Events
		lastEvent := lastEvents[len(lastEvents)-1]
		e.GetExecutionInfo().LastEventTaskID = lastEvent.GetTaskId()
		if e.GetReplicationState() != nil {
			e.UpdateReplicationStateLastEventID(lastEvent.GetVersion(), lastEvent.GetEventId())
		}
	}

	setTaskInfo(e.GetCurrentVersion(), now, e.insertTransferTasks, e.insertTimerTasks)

	// update last update time
	e.executionInfo.LastUpdatedTimestamp = now

	workflowMutation := &persistence.WorkflowMutation{
		ExecutionInfo:    e.executionInfo,
		ReplicationState: e.replicationState,

		UpsertActivityInfos:       convertUpdateActivityInfos(e.updateActivityInfos),
		DeleteActivityInfos:       convertDeleteActivityInfos(e.deleteActivityInfos),
		UpserTimerInfos:           convertUpdateTimerInfos(e.updateTimerInfos),
		DeleteTimerInfos:          convertDeleteTimerInfos(e.deleteTimerInfos),
		UpsertChildExecutionInfos: convertUpdateChildExecutionInfos(e.updateChildExecutionInfos),
		DeleteChildExecutionInfo:  e.deleteChildExecutionInfo,
		UpsertRequestCancelInfos:  convertUpdateRequestCancelInfos(e.updateRequestCancelInfos),
		DeleteRequestCancelInfo:   e.deleteRequestCancelInfo,
		UpsertSignalInfos:         convertUpdateSignalInfos(e.updateSignalInfos),
		DeleteSignalInfo:          e.deleteSignalInfo,
		UpsertSignalRequestedIDs:  convertSignalRequestedIDs(e.updateSignalRequestedIDs),
		DeleteSignalRequestedID:   e.deleteSignalRequestedID,
		NewBufferedEvents:         e.updateBufferedEvents,
		ClearBufferedEvents:       e.clearBufferedEvents,

		TransferTasks:    e.insertTransferTasks,
		ReplicationTasks: e.insertReplicationTasks,
		TimerTasks:       e.insertTimerTasks,

		Condition: e.condition,
	}

	if err := e.cleanupTransaction(transactionPolicy); err != nil {
		return nil, nil, err
	}
	return workflowMutation, workflowEventsSeq, nil
}

func (e *mutableStateBuilder) CloseTransactionAsSnapshot(
	now time.Time,
	transactionPolicy transactionPolicy,
) (*persistence.WorkflowSnapshot, []*persistence.WorkflowEvents, error) {

	if err := e.prepareTransaction(transactionPolicy); err != nil {
		return nil, nil, err
	}

	workflowEventsSeq, err := e.prepareEventsAndReplicationTasks(transactionPolicy)
	if err != nil {
		return nil, nil, err
	}

	if len(workflowEventsSeq) > 1 {
		return nil, nil, &workflow.InternalServiceError{
			Message: "cannot generate workflow snapshot with transient events",
		}
	}
	if len(e.bufferedEvents) > 0 {
		// TODO do we need the functionality to generate snapshot with buffered events?
		return nil, nil, &workflow.InternalServiceError{
			Message: "cannot generate workflow snapshot with buffered events",
		}
	}

	if len(workflowEventsSeq) > 0 {
		lastEvents := workflowEventsSeq[len(workflowEventsSeq)-1].Events
		lastEvent := lastEvents[len(lastEvents)-1]
		e.GetExecutionInfo().LastEventTaskID = lastEvent.GetTaskId()
		if e.GetReplicationState() != nil {
			e.UpdateReplicationStateLastEventID(lastEvent.GetVersion(), lastEvent.GetEventId())
		}
	}

	setTaskInfo(e.GetCurrentVersion(), now, e.insertTransferTasks, e.insertTimerTasks)

	// update last update time
	e.executionInfo.LastUpdatedTimestamp = now

	workflowSnapshot := &persistence.WorkflowSnapshot{
		ExecutionInfo:    e.executionInfo,
		ReplicationState: e.replicationState,

		ActivityInfos:       convertPendingActivityInfos(e.pendingActivityInfoIDs),
		TimerInfos:          convertPendingTimerInfos(e.pendingTimerInfoIDs),
		ChildExecutionInfos: convertPendingChildExecutionInfos(e.pendingChildExecutionInfoIDs),
		RequestCancelInfos:  convertPendingRequestCancelInfos(e.pendingRequestCancelInfoIDs),
		SignalInfos:         convertPendingSignalInfos(e.pendingSignalInfoIDs),
		SignalRequestedIDs:  convertSignalRequestedIDs(e.pendingSignalRequestedIDs),

		TransferTasks:    e.insertTransferTasks,
		ReplicationTasks: e.insertReplicationTasks,
		TimerTasks:       e.insertTimerTasks,

		Condition: e.condition,
	}

	if err := e.cleanupTransaction(transactionPolicy); err != nil {
		return nil, nil, err
	}
	return workflowSnapshot, workflowEventsSeq, nil
}

func (e *mutableStateBuilder) prepareTransaction(
	transactionPolicy transactionPolicy,
) error {

	if err := e.closeTransactionWithPolicyCheck(
		transactionPolicy,
	); err != nil {
		return err
	}

	if err := e.closeTransactionHandleDecisionFailover(
		transactionPolicy,
	); err != nil {
		return err
	}

	if err := e.closeTransactionHandleBufferedEventsLimit(
		transactionPolicy,
	); err != nil {
		return err
	}

	// flushing buffered events should happen at very last
	if transactionPolicy == transactionPolicyActive {
		if err := e.FlushBufferedEvents(); err != nil {
			return err
		}
	}

	return nil
}

func (e *mutableStateBuilder) cleanupTransaction(
	transactionPolicy transactionPolicy,
) error {

	// Clear all updates to prepare for the next session
	e.hBuilder = newHistoryBuilder(e, e.logger)

	e.updateActivityInfos = make(map[*persistence.ActivityInfo]struct{})
	e.deleteActivityInfos = make(map[int64]struct{})
	e.syncActivityTasks = make(map[int64]struct{})

	e.updateTimerInfos = make(map[*persistence.TimerInfo]struct{})
	e.deleteTimerInfos = make(map[string]struct{})

	e.updateChildExecutionInfos = make(map[*persistence.ChildExecutionInfo]struct{})
	e.deleteChildExecutionInfo = nil

	e.updateRequestCancelInfos = make(map[*persistence.RequestCancelInfo]struct{})
	e.deleteRequestCancelInfo = nil

	e.updateSignalInfos = make(map[*persistence.SignalInfo]struct{})
	e.deleteSignalInfo = nil

	e.updateSignalRequestedIDs = make(map[string]struct{})
	e.deleteSignalRequestedID = ""

	e.clearBufferedEvents = false
	if e.updateBufferedEvents != nil {
		e.bufferedEvents = append(e.bufferedEvents, e.updateBufferedEvents...)
		e.updateBufferedEvents = nil
	}

	e.hasBufferedEventsInPersistence = len(e.bufferedEvents) > 0
	e.condition = e.GetNextEventID()

	e.insertTransferTasks = nil
	e.insertReplicationTasks = nil
	e.insertTimerTasks = nil

	return nil
}

func (e *mutableStateBuilder) prepareEventsAndReplicationTasks(
	transactionPolicy transactionPolicy,
) ([]*persistence.WorkflowEvents, error) {

	workflowEventsSeq := []*persistence.WorkflowEvents{}
	if len(e.hBuilder.transientHistory) != 0 {
		workflowEventsSeq = append(workflowEventsSeq, &persistence.WorkflowEvents{
			DomainID:    e.executionInfo.DomainID,
			WorkflowID:  e.executionInfo.WorkflowID,
			RunID:       e.executionInfo.RunID,
			BranchToken: e.GetCurrentBranch(),
			Events:      e.hBuilder.transientHistory,
		})
	}
	if len(e.hBuilder.history) != 0 {
		workflowEventsSeq = append(workflowEventsSeq, &persistence.WorkflowEvents{
			DomainID:    e.executionInfo.DomainID,
			WorkflowID:  e.executionInfo.WorkflowID,
			RunID:       e.executionInfo.RunID,
			BranchToken: e.GetCurrentBranch(),
			Events:      e.hBuilder.history,
		})
	}

	if err := e.validateNoEventsAfterWorkflowFinish(
		transactionPolicy,
		e.hBuilder.history,
	); err != nil {
		return nil, err
	}

	for _, workflowEvents := range workflowEventsSeq {
		e.insertReplicationTasks = append(e.insertReplicationTasks,
			e.eventsToReplicationTask(transactionPolicy, workflowEvents.Events)...,
		)
	}

	e.insertReplicationTasks = append(e.insertReplicationTasks,
		e.syncActivityToReplicationTask(transactionPolicy)...,
	)

	if transactionPolicy == transactionPolicyPassive && len(e.insertReplicationTasks) > 0 {
		return nil, &workflow.InternalServiceError{
			Message: "should not generate replication task when close transaction as passive",
		}
	}

	return workflowEventsSeq, nil
}

func (e *mutableStateBuilder) eventsToReplicationTask(
	transactionPolicy transactionPolicy,
	events []*workflow.HistoryEvent,
) []persistence.Task {

	if transactionPolicy == transactionPolicyPassive ||
		!e.canReplicateEvents() ||
		len(events) == 0 {
		return emptyTasks
	}

	firstEvent := events[0]
	lastEvent := events[len(events)-1]
	version := firstEvent.GetVersion()

	sourceCluster := e.clusterMetadata.ClusterNameForFailoverVersion(version)
	currentCluster := e.clusterMetadata.GetCurrentClusterName()

	if currentCluster != sourceCluster {
		return emptyTasks
	}
	return []persistence.Task{
		&persistence.HistoryReplicationTask{
			FirstEventID:            firstEvent.GetEventId(),
			NextEventID:             lastEvent.GetEventId() + 1,
			Version:                 firstEvent.GetVersion(),
			LastReplicationInfo:     e.GetReplicationState().LastReplicationInfo,
			EventStoreVersion:       e.GetEventStoreVersion(),
			BranchToken:             e.GetCurrentBranch(),
			NewRunEventStoreVersion: 0,
			NewRunBranchToken:       nil,
		},
	}
}

func (e *mutableStateBuilder) syncActivityToReplicationTask(
	transactionPolicy transactionPolicy,
) []persistence.Task {

	if transactionPolicy == transactionPolicyPassive ||
		!e.canReplicateEvents() {
		return emptyTasks
	}

	return convertSyncActivityInfos(
		e.pendingActivityInfoIDs,
		e.syncActivityTasks,
	)
}

func (e *mutableStateBuilder) canReplicateEvents() bool {
	return e.GetReplicationState() != nil &&
		e.replicationPolicy == cache.ReplicationPolicyMultiCluster
}

// validateNoEventsAfterWorkflowFinish perform check on history event batch
// NOTE: do not apply this check on every batch, since transient
// decision && workflow finish will be broken (the first batch)
func (e *mutableStateBuilder) validateNoEventsAfterWorkflowFinish(
	transactionPolicy transactionPolicy,
	events []*workflow.HistoryEvent,
) error {

	if transactionPolicy == transactionPolicyPassive ||
		len(events) == 0 {
		return nil
	}

	// only do check if workflow is finished
	if e.GetExecutionInfo().State != persistence.WorkflowStateCompleted {
		return nil
	}

	// workflow close
	// this will perform check on the last event of last batch
	// NOTE: do not apply this check on every batch, since transient
	// decision && workflow finish will be broken (the first batch)
	lastEvent := events[len(events)-1]
	switch lastEvent.GetEventType() {
	case workflow.EventTypeWorkflowExecutionCompleted,
		workflow.EventTypeWorkflowExecutionFailed,
		workflow.EventTypeWorkflowExecutionTimedOut,
		workflow.EventTypeWorkflowExecutionTerminated,
		workflow.EventTypeWorkflowExecutionContinuedAsNew,
		workflow.EventTypeWorkflowExecutionCanceled:
		return nil

	default:
		executionInfo := e.GetExecutionInfo()
		e.logger.Error(
			"encounter case where events appears after workflow finish.",
			tag.WorkflowDomainID(executionInfo.DomainID),
			tag.WorkflowID(executionInfo.WorkflowID),
			tag.WorkflowRunID(executionInfo.RunID),
		)
		return ErrEventsAterWorkflowFinish
	}
}

func (e *mutableStateBuilder) closeTransactionWithPolicyCheck(
	transactionPolicy transactionPolicy,
) error {

	if transactionPolicy == transactionPolicyPassive ||
		e.GetReplicationState() == nil {
		return nil
	}

	activeCluster := e.clusterMetadata.ClusterNameForFailoverVersion(e.GetCurrentVersion())
	currentCluster := e.clusterMetadata.GetCurrentClusterName()

	if activeCluster != currentCluster {
		domainID := e.GetExecutionInfo().DomainID
		return errors.NewDomainNotActiveError(domainID, currentCluster, activeCluster)
	}
	return nil
}

func (e *mutableStateBuilder) closeTransactionHandleDecisionFailover(
	transactionPolicy transactionPolicy,
) error {

	if transactionPolicy == transactionPolicyPassive ||
		!e.IsWorkflowExecutionRunning() ||
		e.GetReplicationState() == nil {
		return nil
	}

	// Handling mutable state turn from standby to active, while having a decision on the fly
	di, ok := e.GetInFlightDecisionTask()
	if ok && di.Version < e.GetCurrentVersion() {
		// we have a decision on the fly with a lower version, fail it
		if err := failDecision(
			e,
			di,
			workflow.DecisionTaskFailedCauseFailoverCloseDecision,
		); err != nil {
			return err
		}

		err := scheduleDecision(e, e.timeSource, e.logger)
		if err != nil {
			return err
		}
	}
	return nil
}

func (e *mutableStateBuilder) closeTransactionHandleBufferedEventsLimit(
	transactionPolicy transactionPolicy,
) error {

	if transactionPolicy == transactionPolicyPassive ||
		!e.IsWorkflowExecutionRunning() {
		return nil
	}

	if len(e.bufferedEvents) < e.config.MaximumBufferedEventsBatch() {
		return nil
	}

	// Handling buffered events size issue
	if di, ok := e.GetInFlightDecisionTask(); ok {
		// we have a decision on the fly with a lower version, fail it
		if err := failDecision(
			e,
			di,
			workflow.DecisionTaskFailedCauseForceCloseDecision,
		); err != nil {
			return err
		}

		err := scheduleDecision(e, e.timeSource, e.logger)
		if err != nil {
			return err
		}
	}
	return nil
}

func (e *mutableStateBuilder) closeTransactionHandleWorkflowReset(
	transactionPolicy transactionPolicy,
) error {

	if transactionPolicy == transactionPolicyPassive ||
		!e.IsWorkflowExecutionRunning() {
		return nil
	}

	// compare with bad client binary checksum and schedule a reset task

	// only schedule reset task if current doesn't have childWFs.
	// TODO: This will be removed once our reset allows childWFs
	if len(e.GetPendingChildExecutionInfos()) != 0 {
		return nil
	}

	executionInfo := e.GetExecutionInfo()
	domainEntry, err := e.shard.GetDomainCache().GetDomainByID(executionInfo.DomainID)
	if err != nil {
		return err
	}
	if _, pt := FindAutoResetPoint(
		e.timeSource,
		&domainEntry.GetConfig().BadBinaries,
		e.GetExecutionInfo().AutoResetPoints,
	); pt != nil {
		e.AddTransferTasks(&persistence.ResetWorkflowTask{})
		e.logger.Info("Auto-Reset task is scheduled",
			tag.WorkflowDomainName(domainEntry.GetInfo().Name),
			tag.WorkflowID(executionInfo.WorkflowID),
			tag.WorkflowRunID(executionInfo.RunID),
			tag.WorkflowResetBaseRunID(pt.GetRunId()),
			tag.WorkflowEventID(pt.GetFirstDecisionCompletedId()),
			tag.WorkflowBinaryChecksum(pt.GetBinaryChecksum()),
		)
	}
	return nil
}

func (e *mutableStateBuilder) checkMutability(
	actionTag tag.Tag,
) error {

	if !e.IsWorkflowExecutionRunning() {
		e.logger.Warn(
			mutableStateInvalidHistoryActionMsg,
			tag.WorkflowEventID(e.GetNextEventID()),
			tag.ErrorTypeInvalidHistoryAction,
			tag.WorkflowState(e.executionInfo.State),
			actionTag,
		)
		return ErrWorkflowFinished
	}
	return nil
}

func (e *mutableStateBuilder) createInternalServerError(
	actionTag tag.Tag,
) error {

	return &workflow.InternalServiceError{Message: actionTag.Field().String + " operation failed"}
}

func (e *mutableStateBuilder) createCallerError(
	actionTag tag.Tag,
) error {

	return &workflow.BadRequestError{
		Message: fmt.Sprintf(mutableStateInvalidHistoryActionMsgTemplate, actionTag.Field().String),
	}
}

func (e *mutableStateBuilder) GetWorkflowStateCloseStatus() (int, int) {

	executionInfo := e.executionInfo
	return executionInfo.State, executionInfo.CloseStatus
}

func (e *mutableStateBuilder) UpdateWorkflowStateCloseStatus(
	state int,
	closeStatus int,
) error {
	return e.executionInfo.UpdateWorkflowStateCloseStatus(state, closeStatus)
}<|MERGE_RESOLUTION|>--- conflicted
+++ resolved
@@ -192,14 +192,15 @@
 }
 
 func newMutableStateBuilderWithVersionHistories(
-	currentCluster string,
 	shard ShardContext,
 	eventsCache eventsCache,
 	logger log.Logger,
 	version int64, // TODO the version is in memory only, where should we put it?
+	replicationPolicy cache.ReplicationPolicy,
 ) *mutableStateBuilder {
-	s := newMutableStateBuilder(currentCluster, shard, eventsCache, logger)
+	s := newMutableStateBuilder(shard, eventsCache, logger)
 	s.versionHistories = persistence.NewVersionHistories(&persistence.VersionHistory{})
+	s.replicationPolicy = replicationPolicy
 	return s
 }
 
@@ -262,28 +263,11 @@
 	return nil
 }
 
-<<<<<<< HEAD
-func (e *mutableStateBuilder) IncrementHistorySize(appendSize int) {
-	e.executionInfo.IncreaseHistorySize(int64(appendSize))
-}
-
-func (e *mutableStateBuilder) GetHistorySize() int64 {
-	return e.executionInfo.HistorySize
-}
-
-func (e *mutableStateBuilder) SetNewRunSize(size int) {
-	if e.continueAsNew != nil {
-		e.continueAsNew.ExecutionInfo.HistorySize = int64(size)
-	}
-}
-
 func (e *mutableStateBuilder) SetVersionHistories(versionHistories *persistence.VersionHistories) error {
 	e.versionHistories = versionHistories
 	return nil
 }
 
-=======
->>>>>>> 31619e35
 func (e *mutableStateBuilder) GetHistoryBuilder() *historyBuilder {
 	return e.hBuilder
 }
@@ -2959,33 +2943,29 @@
 
 	// TODO use version history for both local & global workflow
 	var newStateBuilder *mutableStateBuilder
-<<<<<<< HEAD
 	if domainEntry.IsGlobalDomain() {
 		// all workflows within a global domain should have replication state,
 		// no matter whether it will be replicated to multiple
 		// target clusters or not, for 2DC case
 		if e.GetReplicationState() != nil {
 			newStateBuilder = newMutableStateBuilderWithReplicationState(
-				e.currentCluster, e.shard, e.eventsCache, e.logger, domainEntry.GetFailoverVersion(),
+				e.shard,
+				e.eventsCache,
+				e.logger,
+				e.GetCurrentVersion(),
+				e.replicationPolicy,
 			)
 		} else if e.GetVersionHistories() != nil {
 			newStateBuilder = newMutableStateBuilderWithVersionHistories(
-				e.currentCluster, e.shard, e.eventsCache, e.logger, domainEntry.GetFailoverVersion(),
+				e.shard,
+				e.eventsCache,
+				e.logger,
+				e.GetCurrentVersion(),
+				e.replicationPolicy,
 			)
 		} else {
 			return nil, nil, &workflow.InternalServiceError{Message: "Continue as new missing both replication state and version history."}
 		}
-=======
-	if e.GetReplicationState() != nil {
-		// continued as new workflow should have the same replication properties
-		newStateBuilder = newMutableStateBuilderWithReplicationState(
-			e.shard,
-			e.eventsCache,
-			e.logger,
-			e.GetCurrentVersion(),
-			e.replicationPolicy,
-		)
->>>>>>> 31619e35
 	} else {
 		newStateBuilder = newMutableStateBuilder(e.shard, e.eventsCache, e.logger)
 	}
@@ -3052,32 +3032,12 @@
 	newEventStoreVersion int32,
 ) error {
 
-<<<<<<< HEAD
-	continueAsNewAttributes := continueAsNewEvent.WorkflowExecutionContinuedAsNewEventAttributes
-	startedAttributes := startedEvent.WorkflowExecutionStartedEventAttributes
-	newRunID := continueAsNewAttributes.GetNewExecutionRunId()
-	prevRunID := startedAttributes.GetContinuedExecutionRunId()
-	newExecution := workflow.WorkflowExecution{
-		WorkflowId: common.StringPtr(e.executionInfo.WorkflowID),
-		RunId:      common.StringPtr(newRunID),
-	}
-
-	if eventStoreVersion == persistence.EventStoreVersionV2 {
-		if err := newStateBuilder.SetHistoryTree(newRunID); err != nil {
-			return err
-		}
-	}
-
 	if err := e.UpdateWorkflowStateCloseStatus(
 		persistence.WorkflowStateCompleted,
 		persistence.WorkflowCloseStatusContinuedAsNew,
 	); err != nil {
 		return err
 	}
-=======
-	e.executionInfo.State = persistence.WorkflowStateCompleted
-	e.executionInfo.CloseStatus = persistence.WorkflowCloseStatusContinuedAsNew
->>>>>>> 31619e35
 	e.executionInfo.CompletionEventBatchID = firstEventID // Used when completion event needs to be loaded from database
 	e.ClearStickyness()
 	e.writeEventToCache(continueAsNewEvent)
@@ -3558,10 +3518,11 @@
 	workflowMutation := &persistence.WorkflowMutation{
 		ExecutionInfo:    e.executionInfo,
 		ReplicationState: e.replicationState,
+		VersionHistories: e.versionHistories,
 
 		UpsertActivityInfos:       convertUpdateActivityInfos(e.updateActivityInfos),
 		DeleteActivityInfos:       convertDeleteActivityInfos(e.deleteActivityInfos),
-		UpserTimerInfos:           convertUpdateTimerInfos(e.updateTimerInfos),
+		UpsertTimerInfos:          convertUpdateTimerInfos(e.updateTimerInfos),
 		DeleteTimerInfos:          convertDeleteTimerInfos(e.deleteTimerInfos),
 		UpsertChildExecutionInfos: convertUpdateChildExecutionInfos(e.updateChildExecutionInfos),
 		DeleteChildExecutionInfo:  e.deleteChildExecutionInfo,
@@ -3630,6 +3591,7 @@
 	workflowSnapshot := &persistence.WorkflowSnapshot{
 		ExecutionInfo:    e.executionInfo,
 		ReplicationState: e.replicationState,
+		VersionHistories: e.versionHistories,
 
 		ActivityInfos:       convertPendingActivityInfos(e.pendingActivityInfoIDs),
 		TimerInfos:          convertPendingTimerInfos(e.pendingTimerInfoIDs),
